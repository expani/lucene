--- conflicted
+++ resolved
@@ -36,14 +36,7 @@
 import org.apache.lucene.analysis.tokenattributes.OffsetAttribute;
 import org.apache.lucene.analysis.tokenattributes.PositionIncrementAttribute;
 import org.apache.lucene.document.Document;
-<<<<<<< HEAD
-=======
-import org.apache.lucene.document.Field;
-import org.apache.lucene.document.FieldType;
-import org.apache.lucene.document.IntField;
-import org.apache.lucene.document.StoredField;
-import org.apache.lucene.document.TextField;
->>>>>>> f75d3c5d
+import org.apache.lucene.document.FieldTypes;
 import org.apache.lucene.index.DirectoryReader;
 import org.apache.lucene.index.IndexReader;
 import org.apache.lucene.index.IndexWriter;
@@ -84,18 +77,6 @@
   int numHighlights = 0;
   MockAnalyzer analyzer;
   TopDocs hits;
-  FieldType fieldType;//see doc()
-
-  final FieldType FIELD_TYPE_TV;
-  {
-    FieldType fieldType = new FieldType(TextField.TYPE_STORED);
-    fieldType.setStoreTermVectors(true);
-    fieldType.setStoreTermVectorPositions(true);
-    fieldType.setStoreTermVectorPayloads(true);
-    fieldType.setStoreTermVectorOffsets(true);
-    fieldType.freeze();
-    FIELD_TYPE_TV = fieldType;
-  }
 
   String[] texts = {
       "Hello this is a piece of text that is very long and contains too much preamble and the meat is really here which says kennedy has been shot",
@@ -363,14 +344,9 @@
     Highlighter highlighter = new Highlighter(this, scorer);
     
     for (int i = 0; i < hits.totalHits; i++) {
-<<<<<<< HEAD
-      String text = searcher.doc(hits.scoreDocs[i].doc).getString(FIELD_NAME);
-      TokenStream tokenStream = analyzer.tokenStream(FIELD_NAME, text);
-=======
-      final StoredDocument doc = searcher.doc(hits.scoreDocs[i].doc);
-      String text = doc.get(FIELD_NAME);
+      Document doc = searcher.doc(hits.scoreDocs[i].doc);
+      String text = doc.getString(FIELD_NAME);
       TokenStream tokenStream = TokenSources.getAnyTokenStream(reader, hits.scoreDocs[i].doc, FIELD_NAME, doc, analyzer);
->>>>>>> f75d3c5d
 
       highlighter.setTextFragmenter(new SimpleFragmenter(40));
 
@@ -398,14 +374,9 @@
     highlighter = new Highlighter(this, scorer);
     
     for (int i = 0; i < hits.totalHits; i++) {
-<<<<<<< HEAD
-      String text = searcher.doc(hits.scoreDocs[i].doc).getString(FIELD_NAME);
-      TokenStream tokenStream = analyzer.tokenStream(FIELD_NAME, text);
-=======
-      final StoredDocument doc = searcher.doc(hits.scoreDocs[i].doc);
-      String text = doc.get(FIELD_NAME);
+      Document doc = searcher.doc(hits.scoreDocs[i].doc);
+      String text = doc.getString(FIELD_NAME);
       TokenStream tokenStream = TokenSources.getAnyTokenStream(reader, hits.scoreDocs[i].doc, FIELD_NAME, doc, analyzer);
->>>>>>> f75d3c5d
 
       highlighter.setTextFragmenter(new SimpleFragmenter(40));
 
@@ -433,14 +404,9 @@
     highlighter = new Highlighter(this, scorer);
     
     for (int i = 0; i < hits.totalHits; i++) {
-<<<<<<< HEAD
-      String text = searcher.doc(hits.scoreDocs[i].doc).getString(FIELD_NAME);
-      TokenStream tokenStream = analyzer.tokenStream(FIELD_NAME, text);
-=======
-      final StoredDocument doc = searcher.doc(hits.scoreDocs[i].doc);
-      String text = doc.get(FIELD_NAME);
+      Document doc = searcher.doc(hits.scoreDocs[i].doc);
+      String text = doc.getString(FIELD_NAME);
       TokenStream tokenStream = TokenSources.getAnyTokenStream(reader, hits.scoreDocs[i].doc, FIELD_NAME, doc, analyzer);
->>>>>>> f75d3c5d
 
       highlighter.setTextFragmenter(new SimpleFragmenter(40));
 
@@ -464,14 +430,9 @@
     Highlighter highlighter = new Highlighter(this, scorer);
     
     for (int i = 0; i < hits.totalHits; i++) {
-<<<<<<< HEAD
-      String text = searcher.doc(hits.scoreDocs[i].doc).getString(FIELD_NAME);
-      TokenStream tokenStream = analyzer.tokenStream(FIELD_NAME, text);
-=======
-      final StoredDocument doc = searcher.doc(hits.scoreDocs[i].doc);
-      String text = doc.get(FIELD_NAME);
+      Document doc = searcher.doc(hits.scoreDocs[i].doc);
+      String text = doc.getString(FIELD_NAME);
       TokenStream tokenStream = TokenSources.getAnyTokenStream(reader, hits.scoreDocs[i].doc, FIELD_NAME, doc, analyzer);
->>>>>>> f75d3c5d
 
       highlighter.setTextFragmenter(new SimpleFragmenter(40));
 
@@ -494,14 +455,9 @@
     Highlighter highlighter = new Highlighter(this, scorer);
     
     for (int i = 0; i < hits.totalHits; i++) {
-<<<<<<< HEAD
-      String text = searcher.doc(hits.scoreDocs[i].doc).getString(FIELD_NAME);
-      TokenStream tokenStream = analyzer.tokenStream(FIELD_NAME, text);
-=======
-      final StoredDocument doc = searcher.doc(hits.scoreDocs[i].doc);
-      String text = doc.get(FIELD_NAME);
+      Document doc = searcher.doc(hits.scoreDocs[i].doc);
+      String text = doc.getString(FIELD_NAME);
       TokenStream tokenStream = TokenSources.getAnyTokenStream(reader, hits.scoreDocs[i].doc, FIELD_NAME, doc, analyzer);
->>>>>>> f75d3c5d
 
       highlighter.setTextFragmenter(new SimpleFragmenter(40));
 
@@ -524,15 +480,9 @@
     Highlighter highlighter = new Highlighter(this, scorer);
     
     for (int i = 0; i < hits.totalHits; i++) {
-<<<<<<< HEAD
-      String text = searcher.doc(hits.scoreDocs[i].doc).getString(FIELD_NAME);
-      TokenStream tokenStream = analyzer.tokenStream(FIELD_NAME, text);
-=======
-      final StoredDocument doc = searcher.doc(hits.scoreDocs[i].doc);
-      String text = doc.get(FIELD_NAME);
+      Document doc = searcher.doc(hits.scoreDocs[i].doc);
+      String text = doc.getString(FIELD_NAME);
       TokenStream tokenStream = TokenSources.getAnyTokenStream(reader, hits.scoreDocs[i].doc, FIELD_NAME, doc, analyzer);
->>>>>>> f75d3c5d
-
       highlighter.setTextFragmenter(new SimpleFragmenter(40));
 
       String result = highlighter.getBestFragments(tokenStream, text, maxNumFragmentsRequired,
@@ -615,7 +565,7 @@
     
     for (int i = 0; i < hits.totalHits; i++) {
       String text = "parent document";
-      StoredDocument doc = searcher.doc(hits.scoreDocs[i].doc);
+      Document doc = searcher.doc(hits.scoreDocs[i].doc);
       TokenStream tokenStream = TokenSources.getAnyTokenStream(reader, hits.scoreDocs[i].doc, FIELD_NAME, doc, analyzer);
       
       highlighter.setTextFragmenter(new SimpleFragmenter(40));
@@ -641,14 +591,9 @@
     highlighter.setTextFragmenter(new SimpleFragmenter(40));
     
     for (int i = 0; i < hits.totalHits; i++) {
-<<<<<<< HEAD
-      String text = searcher.doc(hits.scoreDocs[i].doc).getString(FIELD_NAME);
-      TokenStream tokenStream = analyzer.tokenStream(FIELD_NAME, text);
-=======
-      final StoredDocument doc = searcher.doc(hits.scoreDocs[i].doc);
-      String text = doc.get(FIELD_NAME);
+      Document doc = searcher.doc(hits.scoreDocs[i].doc);
+      String text = doc.getString(FIELD_NAME);
       TokenStream tokenStream = TokenSources.getAnyTokenStream(reader, hits.scoreDocs[i].doc, FIELD_NAME, doc, analyzer);
->>>>>>> f75d3c5d
 
       String result = highlighter.getBestFragments(tokenStream, text, maxNumFragmentsRequired,
           "...");
@@ -669,14 +614,9 @@
     int maxNumFragmentsRequired = 2;
 
     for (int i = 0; i < hits.totalHits; i++) {
-<<<<<<< HEAD
-      String text = searcher.doc(hits.scoreDocs[i].doc).getString(FIELD_NAME);
-      TokenStream tokenStream = analyzer.tokenStream(FIELD_NAME, text);
-=======
-      final StoredDocument doc = searcher.doc(hits.scoreDocs[i].doc);
-      String text = doc.get(FIELD_NAME);
+      Document doc = searcher.doc(hits.scoreDocs[i].doc);
+      String text = doc.getString(FIELD_NAME);
       TokenStream tokenStream = TokenSources.getAnyTokenStream(reader, hits.scoreDocs[i].doc, FIELD_NAME, doc, analyzer);
->>>>>>> f75d3c5d
       QueryScorer scorer = new QueryScorer(query, FIELD_NAME);
       Highlighter highlighter = new Highlighter(this, scorer);
 
@@ -705,14 +645,9 @@
     Highlighter highlighter = new Highlighter(this, scorer);
   
     for (int i = 0; i < hits.totalHits; i++) {
-<<<<<<< HEAD
-      String text = searcher.doc(hits.scoreDocs[i].doc).getString(FIELD_NAME);
-      TokenStream tokenStream = analyzer.tokenStream(FIELD_NAME, text);
-=======
-      final StoredDocument doc = searcher.doc(hits.scoreDocs[i].doc);
-      String text = doc.get(FIELD_NAME);
+      Document doc = searcher.doc(hits.scoreDocs[i].doc);
+      String text = doc.getString(FIELD_NAME);
       TokenStream tokenStream = TokenSources.getAnyTokenStream(reader, hits.scoreDocs[i].doc, FIELD_NAME, doc, analyzer);
->>>>>>> f75d3c5d
 
       highlighter.setTextFragmenter(new SimpleSpanFragmenter(scorer, 5));
 
@@ -765,14 +700,9 @@
     Highlighter highlighter = new Highlighter(this,scorer);
     
     for (int i = 0; i < hits.totalHits; i++) {
-<<<<<<< HEAD
-      String text = searcher.doc(hits.scoreDocs[i].doc).getString(FIELD_NAME);
-      TokenStream tokenStream = analyzer.tokenStream(FIELD_NAME, text);
-=======
-      final StoredDocument doc = searcher.doc(hits.scoreDocs[i].doc);
-      String text = doc.get(FIELD_NAME);
+      Document doc = searcher.doc(hits.scoreDocs[i].doc);
+      String text = doc.getString(FIELD_NAME);
       TokenStream tokenStream = TokenSources.getAnyTokenStream(reader, hits.scoreDocs[i].doc, FIELD_NAME, doc, analyzer);
->>>>>>> f75d3c5d
 
       highlighter.setTextFragmenter(new SimpleFragmenter(40));
 
@@ -842,14 +772,9 @@
     highlighter.setTextFragmenter(new SimpleFragmenter(40));
     int maxNumFragmentsRequired = 2;
     for (int i = 0; i < hits.totalHits; i++) {
-<<<<<<< HEAD
-      String text = searcher.doc(hits.scoreDocs[i].doc).getString(FIELD_NAME);
-      TokenStream tokenStream = analyzer.tokenStream(FIELD_NAME, text);
-=======
-      final StoredDocument doc = searcher.doc(hits.scoreDocs[i].doc);
-      String text = doc.get(FIELD_NAME);
+      Document doc = searcher.doc(hits.scoreDocs[i].doc);
+      String text = doc.getString(FIELD_NAME);
       TokenStream tokenStream = TokenSources.getAnyTokenStream(reader, hits.scoreDocs[i].doc, FIELD_NAME, doc, analyzer);
->>>>>>> f75d3c5d
 
       String result = highlighter.getBestFragments(tokenStream, text, maxNumFragmentsRequired,
           "...");
@@ -1042,14 +967,10 @@
     hits = searcher.search(query, null, 1000);
 
     for (int i = 0; i < hits.totalHits; i++) {
-<<<<<<< HEAD
-      String text = searcher.doc(hits.scoreDocs[i].doc).getString(HighlighterTest.FIELD_NAME);
+      Document doc = searcher.doc(hits.scoreDocs[i].doc);
+      String text = doc.getString(HighlighterTest.FIELD_NAME);
       int maxNumFragmentsRequired = 2;
-=======
-      final StoredDocument doc = searcher.doc(hits.scoreDocs[i].doc);
-      String text = doc.get(FIELD_NAME);
-      TokenStream tokenStream = TokenSources.getAnyTokenStream(reader, hits.scoreDocs[i].doc, FIELD_NAME, doc, analyzer);      int maxNumFragmentsRequired = 2;
->>>>>>> f75d3c5d
+      TokenStream tokenStream = TokenSources.getAnyTokenStream(reader, hits.scoreDocs[i].doc, FIELD_NAME, doc, analyzer);
       String fragmentSeparator = "...";
       QueryScorer scorer = new QueryScorer(query, HighlighterTest.FIELD_NAME);
 
@@ -1071,13 +992,9 @@
     numHighlights = 0;
 
     for (int i = 0; i < hits.totalHits; i++) {
-<<<<<<< HEAD
-      String text = searcher.doc(hits.scoreDocs[i].doc).getString(HighlighterTest.FIELD_NAME);
-=======
-      final StoredDocument doc = searcher.doc(hits.scoreDocs[i].doc);
-      String text = doc.get(FIELD_NAME);
+      Document doc = searcher.doc(hits.scoreDocs[i].doc);
+      String text = doc.getString(HighlighterTest.FIELD_NAME);
       TokenStream tokenStream = TokenSources.getAnyTokenStream(reader, hits.scoreDocs[i].doc, FIELD_NAME, doc, analyzer);
->>>>>>> f75d3c5d
       int maxNumFragmentsRequired = 2;
       String fragmentSeparator = "...";
       QueryScorer scorer = new QueryScorer(query, null);
@@ -1100,14 +1017,10 @@
     numHighlights = 0;
 
     for (int i = 0; i < hits.totalHits; i++) {
-<<<<<<< HEAD
-      String text = searcher.doc(hits.scoreDocs[i].doc).getString(HighlighterTest.FIELD_NAME);
+      Document doc = searcher.doc(hits.scoreDocs[i].doc);
+      String text = doc.getString(HighlighterTest.FIELD_NAME);
       int maxNumFragmentsRequired = 2;
-=======
-      final StoredDocument doc = searcher.doc(hits.scoreDocs[i].doc);
-      String text = doc.get(FIELD_NAME);
-      TokenStream tokenStream = TokenSources.getAnyTokenStream(reader, hits.scoreDocs[i].doc, FIELD_NAME, doc, analyzer);      int maxNumFragmentsRequired = 2;
->>>>>>> f75d3c5d
+      TokenStream tokenStream = TokenSources.getAnyTokenStream(reader, hits.scoreDocs[i].doc, FIELD_NAME, doc, analyzer);
       String fragmentSeparator = "...";
       QueryScorer scorer = new QueryScorer(query, "random_field", HighlighterTest.FIELD_NAME);
 
@@ -1279,14 +1192,9 @@
         doSearching(new TermQuery(new Term(FIELD_NAME, "kennedy")));
         numHighlights = 0;
         for (int i = 0; i < hits.totalHits; i++) {
-<<<<<<< HEAD
-          String text = searcher.doc(hits.scoreDocs[i].doc).getString(FIELD_NAME);
-          TokenStream tokenStream = analyzer.tokenStream(FIELD_NAME, text);
-=======
-          final StoredDocument doc = searcher.doc(hits.scoreDocs[i].doc);
-          String text = doc.get(FIELD_NAME);
+          Document doc = searcher.doc(hits.scoreDocs[i].doc);
+          String text = doc.getString(FIELD_NAME);
           TokenStream tokenStream = TokenSources.getAnyTokenStream(reader, hits.scoreDocs[i].doc, FIELD_NAME, doc, analyzer);
->>>>>>> f75d3c5d
 
           Highlighter highlighter = getHighlighter(query, FIELD_NAME,
               HighlighterTest.this);
@@ -1299,13 +1207,9 @@
 
         numHighlights = 0;
         for (int i = 0; i < hits.totalHits; i++) {
-<<<<<<< HEAD
-          String text = searcher.doc(hits.scoreDocs[i].doc).getString(FIELD_NAME);
-=======
-          final StoredDocument doc = searcher.doc(hits.scoreDocs[i].doc);
-          String text = doc.get(FIELD_NAME);
+          Document doc = searcher.doc(hits.scoreDocs[i].doc);
+          String text = doc.getString(FIELD_NAME);
           TokenStream tokenStream = TokenSources.getAnyTokenStream(reader, hits.scoreDocs[i].doc, FIELD_NAME, doc, analyzer);
->>>>>>> f75d3c5d
           Highlighter highlighter = getHighlighter(query, FIELD_NAME,
               HighlighterTest.this);
           highlighter.getBestFragment(tokenStream, text);
@@ -1315,13 +1219,9 @@
 
         numHighlights = 0;
         for (int i = 0; i < hits.totalHits; i++) {
-<<<<<<< HEAD
-          String text = searcher.doc(hits.scoreDocs[i].doc).getString(FIELD_NAME);
-=======
-          final StoredDocument doc = searcher.doc(hits.scoreDocs[i].doc);
-          String text = doc.get(FIELD_NAME);
+          Document doc = searcher.doc(hits.scoreDocs[i].doc);
+          String text = doc.getString(FIELD_NAME);
           TokenStream tokenStream = TokenSources.getAnyTokenStream(reader, hits.scoreDocs[i].doc, FIELD_NAME, doc, analyzer);
->>>>>>> f75d3c5d
 
           Highlighter highlighter = getHighlighter(query, FIELD_NAME,
               HighlighterTest.this);
@@ -1451,14 +1351,9 @@
         doSearching(new TermQuery(new Term(FIELD_NAME, "kennedy")));
 
         for (int i = 0; i < hits.totalHits; i++) {
-<<<<<<< HEAD
-          String text = searcher.doc(hits.scoreDocs[i].doc).getString(FIELD_NAME);
-          TokenStream tokenStream = analyzer.tokenStream(FIELD_NAME, text);
-=======
-          final StoredDocument doc = searcher.doc(hits.scoreDocs[i].doc);
-          String text = doc.get(FIELD_NAME);
+          Document doc = searcher.doc(hits.scoreDocs[i].doc);
+          String text = doc.getString(FIELD_NAME);
           TokenStream tokenStream = TokenSources.getAnyTokenStream(reader, hits.scoreDocs[i].doc, FIELD_NAME, doc, analyzer);
->>>>>>> f75d3c5d
 
           Highlighter highlighter = getHighlighter(query, FIELD_NAME,
               HighlighterTest.this);// new Highlighter(this, new
@@ -1609,14 +1504,9 @@
         int maxNumFragmentsRequired = 3;
 
         for (int i = 0; i < hits.totalHits; i++) {
-<<<<<<< HEAD
-          String text = searcher.doc(hits.scoreDocs[i].doc).getString(FIELD_NAME);
-          TokenStream tokenStream = analyzer.tokenStream(FIELD_NAME, text);
-=======
-          final StoredDocument doc = searcher.doc(hits.scoreDocs[i].doc);
-          String text = doc.get(FIELD_NAME);
+          Document doc = searcher.doc(hits.scoreDocs[i].doc);
+          String text = doc.getString(FIELD_NAME);
           TokenStream tokenStream = TokenSources.getAnyTokenStream(reader, hits.scoreDocs[i].doc, FIELD_NAME, doc, analyzer);
->>>>>>> f75d3c5d
           Highlighter highlighter = getHighlighter(query, FIELD_NAME, HighlighterTest.this, false);
 
           highlighter.setTextFragmenter(new SimpleFragmenter(40));
@@ -1947,15 +1837,12 @@
     searchIndex();
   }
   
-<<<<<<< HEAD
   private Document doc(IndexWriter writer, String f, String v) {
     Document doc = writer.newDocument();
-    doc.addLargeText( f, v);
+    doc.addLargeText(f, v);
     return doc;
   }
   
-=======
->>>>>>> f75d3c5d
   private void makeIndex() throws IOException {
     IndexWriter writer = new IndexWriter(dir, new IndexWriterConfig(new MockAnalyzer(random(), MockTokenizer.WHITESPACE, false)));
     writer.addDocument( doc( writer, "t_text1", "random words for highlighting tests del" ) );
@@ -1999,11 +1886,15 @@
     final String text = "random words and words";//"words" at positions 1 & 4
 
     Analyzer analyzer = new MockPayloadAnalyzer();//sets payload to "pos: X" (where X is position #)
+    Directory dir = newDirectory(); 
     try (IndexWriter writer = new IndexWriter(dir, new IndexWriterConfig(analyzer))) {
-      writer.deleteAll();
-      Document doc = new Document();
-
-      doc.add(new Field(FIELD_NAME, text, FIELD_TYPE_TV));
+      Document doc = writer.newDocument();
+      FieldTypes fieldTypes = writer.getFieldTypes();
+      fieldTypes.enableTermVectors(FIELD_NAME);
+      fieldTypes.enableTermVectorPositions(FIELD_NAME);
+      fieldTypes.enableTermVectorOffsets(FIELD_NAME);
+      fieldTypes.enableTermVectorPayloads(FIELD_NAME);
+      doc.addLargeText(FIELD_NAME, text);
       writer.addDocument(doc);
       writer.commit();
     }
@@ -2020,6 +1911,7 @@
       String result = h.getBestFragment(stream, text);
       assertEquals("random <B>words</B> and words", result);//only highlight first "word"
     }
+    dir.close();
   }
   
   /*
@@ -2096,17 +1988,19 @@
     //Most tests use this setup:
     analyzer = new MockAnalyzer(random(), MockTokenizer.SIMPLE, true, MockTokenFilter.ENGLISH_STOPSET);
     ramDir = newDirectory();
-<<<<<<< HEAD
     IndexWriter writer = new IndexWriter(ramDir, newIndexWriterConfig(analyzer));
-=======
-    fieldType = random().nextBoolean() ? FIELD_TYPE_TV : TextField.TYPE_STORED;
-    IndexWriter writer = new IndexWriter(ramDir, newIndexWriterConfig(analyzer));
-
->>>>>>> f75d3c5d
+    if (random().nextBoolean()) {
+      FieldTypes fieldTypes = writer.getFieldTypes();
+      fieldTypes.enableTermVectors(FIELD_NAME);
+      fieldTypes.enableTermVectorPositions(FIELD_NAME);
+      fieldTypes.enableTermVectorOffsets(FIELD_NAME);
+      fieldTypes.enableTermVectorPayloads(FIELD_NAME);
+    }
     for (String text : texts) {
-      writer.addDocument(doc(FIELD_NAME, text));
-    }
-<<<<<<< HEAD
+      writer.addDocument(doc(writer, FIELD_NAME, text));
+    }
+
+    // a few tests need other docs...:
     Document doc = writer.newDocument();
     doc.addInt(NUMERIC_FIELD_NAME, 1);
     writer.addDocument(doc);
@@ -2125,32 +2019,6 @@
 
     Document childDoc = doc(writer, FIELD_NAME, "child document");
     Document parentDoc = doc(writer, FIELD_NAME, "parent document");
-=======
-
-    // a few tests need other docs...:
-    Document doc = new Document();
-    doc.add(new IntField(NUMERIC_FIELD_NAME, 1, Field.Store.NO));
-    doc.add(new StoredField(NUMERIC_FIELD_NAME, 1));
-    writer.addDocument(doc, analyzer);
-
-    doc = new Document();
-    doc.add(new IntField(NUMERIC_FIELD_NAME, 3, Field.Store.NO));
-    doc.add(new StoredField(NUMERIC_FIELD_NAME, 3));
-    writer.addDocument(doc, analyzer);
-
-    doc = new Document();
-    doc.add(new IntField(NUMERIC_FIELD_NAME, 5, Field.Store.NO));
-    doc.add(new StoredField(NUMERIC_FIELD_NAME, 5));
-    writer.addDocument(doc, analyzer);
-
-    doc = new Document();
-    doc.add(new IntField(NUMERIC_FIELD_NAME, 7, Field.Store.NO));
-    doc.add(new StoredField(NUMERIC_FIELD_NAME, 7));
-    writer.addDocument(doc, analyzer);
-
-    Document childDoc = doc(FIELD_NAME, "child document");
-    Document parentDoc = doc(FIELD_NAME, "parent document");
->>>>>>> f75d3c5d
     writer.addDocuments(Arrays.asList(childDoc, parentDoc));
     
     writer.forceMerge(1);
@@ -2167,19 +2035,6 @@
     dir.close();
     ramDir.close();
     super.tearDown();
-  }
-<<<<<<< HEAD
-  private void addDoc(IndexWriter writer, String text) throws IOException {
-    Document d = writer.newDocument();
-    d.addLargeText(FIELD_NAME, text);
-    writer.addDocument(d);
-=======
-
-  private Document doc(String name, String value) {
-    Document d = new Document();
-    d.add(new Field(name, value, fieldType));//fieldType is randomly chosen for term vectors in setUp
-    return d;
->>>>>>> f75d3c5d
   }
 
   private static Token createToken(String term, int start, int offset)
@@ -2358,12 +2213,8 @@
         throws Exception {
 
       for (int i = 0; i < hits.totalHits; i++) {
-<<<<<<< HEAD
-        String text = searcher.doc(hits.scoreDocs[i].doc).getString(HighlighterTest.FIELD_NAME);
-=======
-        final StoredDocument doc = searcher.doc(hits.scoreDocs[i].doc);
-        String text = doc.get(HighlighterTest.FIELD_NAME);
->>>>>>> f75d3c5d
+        Document doc = searcher.doc(hits.scoreDocs[i].doc);
+        String text = doc.getString(HighlighterTest.FIELD_NAME);
         int maxNumFragmentsRequired = 2;
         String fragmentSeparator = "...";
         Scorer scorer = null;
