package org.apache.lucene.index;

/**
 * Licensed to the Apache Software Foundation (ASF) under one or more
 * contributor license agreements.  See the NOTICE file distributed with
 * this work for additional information regarding copyright ownership.
 * The ASF licenses this file to You under the Apache License, Version 2.0
 * (the "License"); you may not use this file except in compliance with
 * the License.  You may obtain a copy of the License at
 *
 *     http://www.apache.org/licenses/LICENSE-2.0
 *
 * Unless required by applicable law or agreed to in writing, software
 * distributed under the License is distributed on an "AS IS" BASIS,
 * WITHOUT WARRANTIES OR CONDITIONS OF ANY KIND, either express or implied.
 * See the License for the specific language governing permissions and
 * limitations under the License.
 */

import org.apache.lucene.util.LuceneTestCase;
import org.apache.lucene.store.Directory;
import org.apache.lucene.store.IndexInput;
import org.apache.lucene.store.IndexOutput;
import org.apache.lucene.store.MockDirectoryWrapper;
import org.apache.lucene.analysis.MockAnalyzer;
import org.apache.lucene.document.Document;
import org.apache.lucene.document.Field;
import org.apache.lucene.index.IndexWriterConfig.OpenMode;

import java.io.*;
import java.util.*;

/*
  Verify we can read the pre-2.1 file format, do searches
  against it, and add documents to it.
*/

public class TestIndexFileDeleter extends LuceneTestCase {
  
  public void testDeleteLeftoverFiles() throws IOException {
    MockDirectoryWrapper dir = newDirectory();
    dir.setPreventDoubleWrite(false);

    LogMergePolicy mergePolicy = newLogMergePolicy(true, 10);
    mergePolicy.setNoCFSRatio(1); // This test expects all of its segments to be in CFS

    IndexWriter writer = new IndexWriter(
        dir,
        newIndexWriterConfig(TEST_VERSION_CURRENT, new MockAnalyzer()).
            setMaxBufferedDocs(10).
            setMergePolicy(mergePolicy)
    );

    int i;
    for(i=0;i<35;i++) {
      addDoc(writer, i);
    }
<<<<<<< HEAD
    ((LogMergePolicy) writer.getConfig().getMergePolicy()).setUseCompoundFile(false);
=======
    mergePolicy.setUseCompoundFile(false);
>>>>>>> e18dcbf1
    for(;i<45;i++) {
      addDoc(writer, i);
    }
    writer.close();

    // Delete one doc so we get a .del file:
    IndexReader reader = IndexReader.open(dir, false);
    Term searchTerm = new Term("id", "7");
    int delCount = reader.deleteDocuments(searchTerm);
    assertEquals("didn't delete the right number of documents", 1, delCount);

    // Set one norm so we get a .s0 file:
    reader.setNorm(21, "content", (float) 1.5);
    reader.close();

    // Now, artificially create an extra .del file & extra
    // .s0 file:
    String[] files = dir.listAll();

    /*
    for(int j=0;j<files.length;j++) {
      System.out.println(j + ": " + files[j]);
    }
    */

    // The numbering of fields can vary depending on which
    // JRE is in use.  On some JREs we see content bound to
    // field 0; on others, field 1.  So, here we have to
    // figure out which field number corresponds to
    // "content", and then set our expected file names below
    // accordingly:
    CompoundFileReader cfsReader = new CompoundFileReader(dir, "_2.cfs");
    FieldInfos fieldInfos = new FieldInfos(cfsReader, "_2.fnm");
    int contentFieldIndex = -1;
    for(i=0;i<fieldInfos.size();i++) {
      FieldInfo fi = fieldInfos.fieldInfo(i);
      if (fi.name.equals("content")) {
        contentFieldIndex = i;
        break;
      }
    }
    cfsReader.close();
    assertTrue("could not locate the 'content' field number in the _2.cfs segment", contentFieldIndex != -1);

    String normSuffix = "s" + contentFieldIndex;

    // Create a bogus separate norms file for a
    // segment/field that actually has a separate norms file
    // already:
    copyFile(dir, "_2_1." + normSuffix, "_2_2." + normSuffix);

    // Create a bogus separate norms file for a
    // segment/field that actually has a separate norms file
    // already, using the "not compound file" extension:
    copyFile(dir, "_2_1." + normSuffix, "_2_2.f" + contentFieldIndex);

    // Create a bogus separate norms file for a
    // segment/field that does not have a separate norms
    // file already:
    copyFile(dir, "_2_1." + normSuffix, "_1_1." + normSuffix);

    // Create a bogus separate norms file for a
    // segment/field that does not have a separate norms
    // file already using the "not compound file" extension:
    copyFile(dir, "_2_1." + normSuffix, "_1_1.f" + contentFieldIndex);

    // Create a bogus separate del file for a
    // segment that already has a separate del file: 
    copyFile(dir, "_0_1.del", "_0_2.del");

    // Create a bogus separate del file for a
    // segment that does not yet have a separate del file:
    copyFile(dir, "_0_1.del", "_1_1.del");

    // Create a bogus separate del file for a
    // non-existent segment:
    copyFile(dir, "_0_1.del", "_188_1.del");

    // Create a bogus segment file:
    copyFile(dir, "_0.cfs", "_188.cfs");

    // Create a bogus fnm file when the CFS already exists:
    copyFile(dir, "_0.cfs", "_0.fnm");
    
    // Create some old segments file:
    copyFile(dir, "segments_2", "segments");
    copyFile(dir, "segments_2", "segments_1");

    // Create a bogus cfs file shadowing a non-cfs segment:
    copyFile(dir, "_1.cfs", "_2.cfs");
    
    String[] filesPre = dir.listAll();

    // Open & close a writer: it should delete the above 4
    // files and nothing more:
    writer = new IndexWriter(dir, newIndexWriterConfig(TEST_VERSION_CURRENT, new MockAnalyzer()).setOpenMode(OpenMode.APPEND));
    writer.close();

    String[] files2 = dir.listAll();
    dir.close();

    Arrays.sort(files);
    Arrays.sort(files2);
    
    Set<String> dif = difFiles(files, files2);
    
    if (!Arrays.equals(files, files2)) {
      fail("IndexFileDeleter failed to delete unreferenced extra files: should have deleted " + (filesPre.length-files.length) + " files but only deleted " + (filesPre.length - files2.length) + "; expected files:\n    " + asString(files) + "\n  actual files:\n    " + asString(files2)+"\ndif: "+dif);
    }
  }

  private static Set<String> difFiles(String[] files1, String[] files2) {
    Set<String> set1 = new HashSet<String>();
    Set<String> set2 = new HashSet<String>();
    Set<String> extra = new HashSet<String>();
    
    for (int x=0; x < files1.length; x++) {
      set1.add(files1[x]);
    }
    for (int x=0; x < files2.length; x++) {
      set2.add(files2[x]);
    }
    Iterator<String> i1 = set1.iterator();
    while (i1.hasNext()) {
      String o = i1.next();
      if (!set2.contains(o)) {
        extra.add(o);
      }
    }
    Iterator<String> i2 = set2.iterator();
    while (i2.hasNext()) {
      String o = i2.next();
      if (!set1.contains(o)) {
        extra.add(o);
      }
    }
    return extra;
  }
  
  private String asString(String[] l) {
    String s = "";
    for(int i=0;i<l.length;i++) {
      if (i > 0) {
        s += "\n    ";
      }
      s += l[i];
    }
    return s;
  }

  public void copyFile(Directory dir, String src, String dest) throws IOException {
    IndexInput in = dir.openInput(src);
    IndexOutput out = dir.createOutput(dest);
    byte[] b = new byte[1024];
    long remainder = in.length();
    while(remainder > 0) {
      int len = (int) Math.min(b.length, remainder);
      in.readBytes(b, 0, len);
      out.writeBytes(b, len);
      remainder -= len;
    }
    in.close();
    out.close();
  }

  private void addDoc(IndexWriter writer, int id) throws IOException
  {
    Document doc = new Document();
    doc.add(newField("content", "aaa", Field.Store.NO, Field.Index.ANALYZED));
    doc.add(newField("id", Integer.toString(id), Field.Store.YES, Field.Index.NOT_ANALYZED));
    writer.addDocument(doc);
  }
}<|MERGE_RESOLUTION|>--- conflicted
+++ resolved
@@ -36,7 +36,7 @@
 */
 
 public class TestIndexFileDeleter extends LuceneTestCase {
-  
+
   public void testDeleteLeftoverFiles() throws IOException {
     MockDirectoryWrapper dir = newDirectory();
     dir.setPreventDoubleWrite(false);
@@ -55,11 +55,7 @@
     for(i=0;i<35;i++) {
       addDoc(writer, i);
     }
-<<<<<<< HEAD
-    ((LogMergePolicy) writer.getConfig().getMergePolicy()).setUseCompoundFile(false);
-=======
     mergePolicy.setUseCompoundFile(false);
->>>>>>> e18dcbf1
     for(;i<45;i++) {
       addDoc(writer, i);
     }
@@ -127,7 +123,7 @@
     copyFile(dir, "_2_1." + normSuffix, "_1_1.f" + contentFieldIndex);
 
     // Create a bogus separate del file for a
-    // segment that already has a separate del file: 
+    // segment that already has a separate del file:
     copyFile(dir, "_0_1.del", "_0_2.del");
 
     // Create a bogus separate del file for a
@@ -143,14 +139,14 @@
 
     // Create a bogus fnm file when the CFS already exists:
     copyFile(dir, "_0.cfs", "_0.fnm");
-    
+
     // Create some old segments file:
     copyFile(dir, "segments_2", "segments");
     copyFile(dir, "segments_2", "segments_1");
 
     // Create a bogus cfs file shadowing a non-cfs segment:
     copyFile(dir, "_1.cfs", "_2.cfs");
-    
+
     String[] filesPre = dir.listAll();
 
     // Open & close a writer: it should delete the above 4
@@ -163,9 +159,9 @@
 
     Arrays.sort(files);
     Arrays.sort(files2);
-    
+
     Set<String> dif = difFiles(files, files2);
-    
+
     if (!Arrays.equals(files, files2)) {
       fail("IndexFileDeleter failed to delete unreferenced extra files: should have deleted " + (filesPre.length-files.length) + " files but only deleted " + (filesPre.length - files2.length) + "; expected files:\n    " + asString(files) + "\n  actual files:\n    " + asString(files2)+"\ndif: "+dif);
     }
@@ -175,7 +171,7 @@
     Set<String> set1 = new HashSet<String>();
     Set<String> set2 = new HashSet<String>();
     Set<String> extra = new HashSet<String>();
-    
+
     for (int x=0; x < files1.length; x++) {
       set1.add(files1[x]);
     }
@@ -198,7 +194,7 @@
     }
     return extra;
   }
-  
+
   private String asString(String[] l) {
     String s = "";
     for(int i=0;i<l.length;i++) {
