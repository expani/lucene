--- conflicted
+++ resolved
@@ -125,38 +125,6 @@
     return mergedDocs;
   }
 
-<<<<<<< HEAD
-  final Collection<String> getMergedFiles(final SegmentInfo info) throws IOException {
-    Set<String> fileSet = new HashSet<String>();
-
-    // Basic files
-    for (String ext : IndexFileNames.COMPOUND_EXTENSIONS_NOT_CODEC) {
-      fileSet.add(IndexFileNames.segmentFileName(segment, "", ext));
-    }
-    segmentWriteState.segmentCodecs.files(directory, info, fileSet);
-    
-    // Fieldable norm files
-    final int numFIs = fieldInfos.size();
-    for (int i = 0; i < numFIs; i++) {
-      final FieldInfo fi = fieldInfos.fieldInfo(i);
-      if (fi.isIndexed && !fi.omitNorms) {
-        fileSet.add(IndexFileNames.segmentFileName(segment, "", IndexFileNames.NORMS_EXTENSION));
-        break;
-      }
-    }
-
-    // Vector files
-    if (fieldInfos.hasVectors()) {
-      for (String ext : IndexFileNames.VECTOR_EXTENSIONS) {
-        fileSet.add(IndexFileNames.segmentFileName(segment, "", ext));
-      }
-    }
-
-    return fileSet;
-  }
-
-=======
->>>>>>> 24e41ab2
   final Collection<String> createCompoundFile(String fileName, final SegmentInfo info)
           throws IOException {
 
