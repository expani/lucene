package org.apache.lucene.index;

/*
 * Licensed to the Apache Software Foundation (ASF) under one or more
 * contributor license agreements.  See the NOTICE file distributed with
 * this work for additional information regarding copyright ownership.
 * The ASF licenses this file to You under the Apache License, Version 2.0
 * (the "License"); you may not use this file except in compliance with
 * the License.  You may obtain a copy of the License at
 *
 *     http://www.apache.org/licenses/LICENSE-2.0
 *
 * Unless required by applicable law or agreed to in writing, software
 * distributed under the License is distributed on an "AS IS" BASIS,
 * WITHOUT WARRANTIES OR CONDITIONS OF ANY KIND, either express or implied.
 * See the License for the specific language governing permissions and
 * limitations under the License.
 */

import java.util.regex.Pattern;

import org.apache.lucene.codecs.Codec;

// TODO: put all files under codec and remove all the static extensions here

/**
 * This class contains useful constants representing filenames and extensions
 * used by lucene, as well as convenience methods for querying whether a file
 * name matches an extension ({@link #matchesExtension(String, String)
 * matchesExtension}), as well as generating file names from a segment name,
 * generation and extension (
 * {@link #fileNameFromGeneration(String, String, long, boolean) fileNameFromGeneration},
 * {@link #segmentFileName(String, String, String) segmentFileName}).
 *
 * <p><b>NOTE</b>: extensions used by codecs are not
 * listed here.  You must interact with the {@link Codec}
 * directly.
 *
 * @lucene.internal
 */

public final class IndexFileNames {
  
  /** No instance */
  private IndexFileNames() {}

  /** Name of the index segment file */
  public static final String SEGMENTS = "segments";

  /** Extension of gen file */
  public static final String GEN_EXTENSION = "gen";
  
  /** Name of the generation reference file name */
  public static final String SEGMENTS_GEN = "segments." +  GEN_EXTENSION;

  /** Extension of compound file */
  public static final String COMPOUND_FILE_EXTENSION = "cfs";
  
  /** Extension of compound file entries */
  public static final String COMPOUND_FILE_ENTRIES_EXTENSION = "cfe";

  /**
   * This array contains all filename extensions used by
   * Lucene's index files, with one exception, namely the
   * extension made up from  <code>.s</code> + a number.
   * Also note that Lucene's <code>segments_N</code> files
   * do not have any filename extension.
   */
  public static final String INDEX_EXTENSIONS[] = new String[] {
    COMPOUND_FILE_EXTENSION,
    COMPOUND_FILE_ENTRIES_EXTENSION,
    GEN_EXTENSION,
  };

  /**
   * Computes the full file name from base, extension and generation. If the
   * generation is -1, the file name is null. If it's 0, the file name is
   * &lt;base&gt;.&lt;ext&gt;. If it's > 0, the file name is
   * &lt;base&gt;_&lt;gen&gt;.&lt;ext&gt;.<br>
   * <b>NOTE:</b> .&lt;ext&gt; is added to the name only if <code>ext</code> is
   * not an empty string.
   * 
   * @param base main part of the file name
   * @param ext extension of the filename
   * @param gen generation
   * @param isUpdate whether the file is an update file or not
   */
  public static String fileNameFromGeneration(String base, String ext, long gen, boolean isUpdate) {
    if (gen == -1) {
      return null;
    } else if (gen == 0) {
      return segmentFileName(base, "", ext);
    } else {
      assert gen > 0;
      // The '6' part in the length is: 1 for '.', 1 for '_' and 4 as estimate
      // to the gen length as string (hopefully an upper limit so SB won't
      // expand in the middle.
      StringBuilder res = new StringBuilder(base.length() + 6 + ext.length());
      if (isUpdate) {
        res.append('_');
      }
      res.append(base).append('_').append(generationString(gen));
      if (ext.length() > 0) {
        res.append('.').append(ext);
      }
      return res.toString();
    }
  }

  public static String generationString(long gen) {
    return Long.toString(gen, Character.MAX_RADIX);
  }
  
  /**
   * Computes the base name of an updated segment from base and generation. If
   * the generation &lt; 0, the file name is null. otherwise, the file name is
   * &lt;base&gt;_upd_&lt;gen&gt;.<br>
   * 
   * @param baseName
   *          base segment string
   * @param gen
   *          update generation
   */
  public static String updatedSegmentFileNameFromGeneration(String baseName,
      long gen) {
    if (gen <= 0) {
      return null;
    } else {
      assert gen > 0;
      // The '10' part in the length is: 3 for '_', 3 for "upd" and 4 as
      // estimate to the gen length as string (hopefully an upper limit so SB
      // won't expand in the middle.
      StringBuilder res = new StringBuilder(baseName.length() + 10).append('_')
          .append(baseName).append('_').append(generationString(gen));
      return res.toString();
    }
  }

  /**
   * Returns a file name that includes the given segment name, your own custom
   * name and extension. The format of the filename is:
   * &lt;segmentName&gt;(_&lt;name&gt;)(.&lt;ext&gt;).
   * <p>
   * <b>NOTE:</b> .&lt;ext&gt; is added to the result file name only if
   * <code>ext</code> is not empty.
   * <p>
   * <b>NOTE:</b> _&lt;segmentSuffix&gt; is added to the result file name only if
   * it's not the empty string
   * <p>
   * <b>NOTE:</b> all custom files should be named using this method, or
   * otherwise some structures may fail to handle them properly (such as if they
   * are added to compound files).
   */
  public static String segmentFileName(String segmentName, String segmentSuffix, String ext) {
    if (ext.length() > 0 || segmentSuffix.length() > 0) {
      assert !ext.startsWith(".");
      StringBuilder sb = new StringBuilder(segmentName.length() + 2 + segmentSuffix.length() + ext.length());
      sb.append(segmentName);
      if (segmentSuffix.length() > 0) {
        sb.append('_').append(segmentSuffix);
      }
      if (ext.length() > 0) {
        sb.append('.').append(ext);
      }
      return sb.toString();
    } else {
      return segmentName;
    }
  }

  /**
   * Returns true if the given filename ends with the given extension. One
   * should provide a <i>pure</i> extension, without '.'.
   */
  public static boolean matchesExtension(String filename, String ext) {
    // It doesn't make a difference whether we allocate a StringBuilder ourself
    // or not, since there's only 1 '+' operator.
    return filename.endsWith("." + ext);
  }

  /** locates the boundary of the segment name, or -1 */
  private static int indexOfSegmentName(String filename) {
    int offset = filename.startsWith("__") ? 2 : 1;
    return indexOfSegmentName(filename, offset);
  }
  
  /** locates the boundary of the segment name starting from given offset, or -1 */
  private static int indexOfSegmentName(String filename, int offset) {
    // If it is a .del file, there's an '_' after the first character
    int idx = filename.indexOf('_', offset);
    if (idx == -1) {
      // If it's not, strip everything that's before the '.'
      idx = filename.indexOf('.');
    }
    return idx;
  }
  
  /**
   * Strips the segment name out of the given file name. If you used
   * {@link #segmentFileName} or {@link #fileNameFromGeneration} to create your
   * files, then this method simply removes whatever comes before the first '.',
   * or the second '_' (excluding both).
   * 
   * @return the filename with the segment name removed, or the given filename
   *         if it does not contain a '.' and '_'.
   */
  public static String stripSegmentName(String filename) {
    int idx = indexOfSegmentName(filename);
    if (idx != -1) {
      filename = filename.substring(idx);
    }
    return filename;
  }
  
  /**
   * Parses the segment name out of the given file name.
   * 
   * @return the segment name only, or filename
   *         if it does not contain a '.' and '_'.
   */
  public static String parseSegmentName(String filename) {
    int idx = indexOfSegmentName(filename);
    if (idx != -1) {
      filename = filename.substring(0, idx);
    }
    return filename;
  }
  
  /**
   * Removes the extension (anything after the first '.'),
   * otherwise returns the original filename.
   */
  public static String stripExtension(String filename) {
    int idx = filename.indexOf('.');
    if (idx != -1) {
      filename = filename.substring(0, idx);
    }
    return filename;
  }  

<<<<<<< HEAD
  // All files created by codecs much match this pattern (we
  // check this in SegmentInfo.java):
  static final Pattern CODEC_FILE_PATTERN = Pattern.compile("_[_]?[a-z0-9]+(_.*)?\\..*");

  public static boolean isUpdatedSegmentFile(String file) {
    return file.startsWith("__");
  }
=======
  /**
   * All files created by codecs much match this pattern (checked in
   * SegmentInfo).
   */
  public static final Pattern CODEC_FILE_PATTERN = Pattern.compile("_[a-z0-9]+(_.*)?\\..*");
  
>>>>>>> 6b75799b
}<|MERGE_RESOLUTION|>--- conflicted
+++ resolved
@@ -238,20 +238,15 @@
     return filename;
   }  
 
-<<<<<<< HEAD
-  // All files created by codecs much match this pattern (we
-  // check this in SegmentInfo.java):
-  static final Pattern CODEC_FILE_PATTERN = Pattern.compile("_[_]?[a-z0-9]+(_.*)?\\..*");
-
+  /**
+   * All files created by codecs much match this pattern (checked in
+   * SegmentInfo).
+   */
+  public static final Pattern CODEC_FILE_PATTERN = Pattern.compile("_[a-z0-9]+(_.*)?\\..*");
+
+  /** Returns true if the file denotes an updated segment. */
   public static boolean isUpdatedSegmentFile(String file) {
     return file.startsWith("__");
   }
-=======
-  /**
-   * All files created by codecs much match this pattern (checked in
-   * SegmentInfo).
-   */
-  public static final Pattern CODEC_FILE_PATTERN = Pattern.compile("_[a-z0-9]+(_.*)?\\..*");
-  
->>>>>>> 6b75799b
+  
 }