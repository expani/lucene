--- conflicted
+++ resolved
@@ -362,28 +362,6 @@
      * DirectoryReader. We release the two stage full flush after we are done
      * opening the directory reader!
      */
-<<<<<<< HEAD
-    synchronized (fullFlushLock) {
-      boolean success = false;
-      try {
-        anySegmentFlushed = docWriter.flushAllThreads();
-        if (!anySegmentFlushed) {
-          // prevent double increment since docWriter#doFlush increments the
-          // flushcount
-          // if we flushed anything.
-          flushCount.incrementAndGet();
-        }
-        success = true;
-        // Prevent segmentInfos from changing while opening the
-        // reader; in theory we could do similar retry logic,
-        // just like we do when loading segments_N
-        synchronized (this) {
-          maybeApplyDeletes(applyAllDeletes);
-          r = StandardDirectoryReader.open(this, segmentInfos, applyAllDeletes);
-          if (infoStream.isEnabled("IW")) {
-            infoStream.message("IW", "return reader version=" + r.getVersion()
-                + " reader=" + r);
-=======
     boolean success2 = false;
     try {
       synchronized (fullFlushLock) {
@@ -394,7 +372,6 @@
             // prevent double increment since docWriter#doFlush increments the flushcount
             // if we flushed anything.
             flushCount.incrementAndGet();
->>>>>>> cf803eaf
           }
           success = true;
           // Prevent segmentInfos from changing while opening the
@@ -422,15 +399,6 @@
           doAfterFlush();
         }
       }
-<<<<<<< HEAD
-    }
-    if (anySegmentFlushed) {
-      maybeMerge(MergeTrigger.FULL_FLUSH, UNBOUNDED_MAX_MERGE_SEGMENTS);
-    }
-    if (infoStream.isEnabled("IW")) {
-      infoStream.message("IW", "getReader took "
-          + (System.currentTimeMillis() - tStart) + " msec");
-=======
       if (anySegmentFlushed) {
         maybeMerge(MergeTrigger.FULL_FLUSH, UNBOUNDED_MAX_MERGE_SEGMENTS);
       }
@@ -442,7 +410,6 @@
       if (!success2) {
         IOUtils.closeWhileHandlingException(r);
       }
->>>>>>> cf803eaf
     }
     return r;
   }
@@ -506,15 +473,9 @@
      * Remove all our references to readers, and commits any pending changes.
      */
     synchronized void dropAll(boolean doSave) throws IOException {
-<<<<<<< HEAD
-      final Iterator<Map.Entry<SegmentInfoPerCommit,ReadersAndLiveDocs>> it = readerMap
-          .entrySet().iterator();
-      while (it.hasNext()) {
-=======
       Throwable priorE = null;
       final Iterator<Map.Entry<SegmentInfoPerCommit,ReadersAndLiveDocs>> it = readerMap.entrySet().iterator();
       while(it.hasNext()) {
->>>>>>> cf803eaf
         final ReadersAndLiveDocs rld = it.next().getValue();
 
         try {
@@ -825,36 +786,13 @@
    */
   private FieldNumbers getFieldNumberMap() throws IOException {
     final FieldNumbers map = new FieldNumbers();
-<<<<<<< HEAD
-    
-    SegmentInfoPerCommit biggest = null;
-    for (SegmentInfoPerCommit info : segmentInfos) {
-      if (biggest == null
-          || (info.info.getDocCount() - info.getDelCount()) > (biggest.info
-              .getDocCount() - biggest.getDelCount())) {
-        biggest = info;
-      }
-    }
-    
-    if (biggest != null) {
-      for (FieldInfo fi : getFieldInfos(biggest.info)) {
-        map.addOrGet(fi.name, fi.number);
-      }
-    }
-    
-    // TODO: we could also pull DV type of each field here,
-    // and use that to make sure new segment(s) don't change
-    // the type...
-    
-=======
 
     for(SegmentInfoPerCommit info : segmentInfos) {
       for(FieldInfo fi : getFieldInfos(info.info)) {
         map.addOrGet(fi.name, fi.number, fi.getDocValuesType());
       }
     }
-
->>>>>>> cf803eaf
+    
     return map;
   }
   
@@ -1693,10 +1631,10 @@
   /**
    * Replaced by {@link #replaceDocument(Term, IndexDocument)}. If you wish to
    * update fields of existing documents use
-   * {@link #updateFields(Operation, Term, IndexDocument)}.
+   * {@link #updateFields(FieldsUpdate.Operation, Term, IndexDocument)}.
    * 
    * @deprecated use {@link #replaceDocument(Term, IndexDocument)} or
-   *             {@link #updateFields(Operation, Term, IndexDocument)}.
+   *             {@link #updateFields(FieldsUpdate.Operation, Term, IndexDocument)}.
    */
   @Deprecated
   public void updateDocument(Term term, IndexDocument doc) throws IOException {
@@ -1754,10 +1692,11 @@
   /**
    * Replaced by {@link #replaceDocument(Term, IndexDocument, Analyzer)}. If you
    * wish to update fields of existing documents use
-   * {@link #updateFields(Operation, Term, IndexDocument, Analyzer)}.
+   * {@link #updateFields(FieldsUpdate.Operation, Term, IndexDocument, Analyzer)}
+   * .
    * 
    * @deprecated use {@link #replaceDocument(Term, IndexDocument, Analyzer)} or
-   *             {@link #updateFields(Operation, Term, IndexDocument, Analyzer)}
+   *             {@link #updateFields(FieldsUpdate.Operation, Term, IndexDocument, Analyzer)}
    *             .
    */
   @Deprecated
@@ -2356,13 +2295,9 @@
       // Ask deleter to locate unreferenced files & remove them:
       deleter.checkpoint(segmentInfos, false);
       deleter.refresh();
-<<<<<<< HEAD
-      
-=======
-
+      
       globalFieldNumberMap.clear();
 
->>>>>>> cf803eaf
       // Don't bother saving any changes in our segmentInfos
       readerPool.dropAll(false);
       
@@ -2627,19 +2562,12 @@
                       + info.info.name + " newName=" + newSegName + " info="
                       + info);
             }
-<<<<<<< HEAD
-            
-            IOContext context = new IOContext(new MergeInfo(
-                info.info.getDocCount(), info.info.sizeInBytes(), true, -1));
-            
-=======
 
             IOContext context = new IOContext(new MergeInfo(info.info.getDocCount(), info.sizeInBytes(), true, -1));
 
             for(FieldInfo fi : getFieldInfos(info.info)) {
               globalFieldNumberMap.addOrGet(fi.name, fi.number, fi.getDocValuesType());
             }
->>>>>>> cf803eaf
             infos.add(copySegmentAsIs(info, newSegName, context));
           }
         }
@@ -3451,18 +3379,7 @@
             + " new deletes since merge started");
       }
     }
-<<<<<<< HEAD
-    
-    // If new deletes were applied while we were merging
-    // (which happens if eg commit() or getReader() is
-    // called during our merge), then it better be the case
-    // that the delGen has increased for all our merged
-    // segments:
-    assert mergedDeletes == null || minGen > merge.info.getBufferedDeletesGen();
-    
-=======
-
->>>>>>> cf803eaf
+    
     merge.info.setBufferedDeletesGen(minGen);
     
     return mergedDeletes;
@@ -3769,10 +3686,7 @@
       }
       mergingSegments.add(info);
     }
-<<<<<<< HEAD
-    
-=======
-
+    
     assert merge.estimatedMergeBytes == 0;
     assert merge.totalMergeBytes == 0;
     for(SegmentInfoPerCommit info : merge.segments) {
@@ -3785,7 +3699,6 @@
       }
     }
 
->>>>>>> cf803eaf
     // Merge is now registered
     merge.registerDone = true;
     
@@ -3883,19 +3796,6 @@
       infoStream.message("IW", "merge seg=" + merge.info.info.name + " "
           + segString(merge.segments));
     }
-<<<<<<< HEAD
-    
-    assert merge.estimatedMergeBytes == 0;
-    for (SegmentInfoPerCommit info : merge.segments) {
-      if (info.info.getDocCount() > 0) {
-        final int delCount = numDeletedDocs(info);
-        assert delCount <= info.info.getDocCount();
-        final double delRatio = ((double) delCount) / info.info.getDocCount();
-        merge.estimatedMergeBytes += info.info.sizeInBytes() * (1.0 - delRatio);
-      }
-    }
-=======
->>>>>>> cf803eaf
   }
   
   static void setDiagnostics(SegmentInfo info, String source) {
@@ -4229,14 +4129,10 @@
       // lost...
       
       if (infoStream.isEnabled("IW")) {
-<<<<<<< HEAD
         infoStream.message("IW", String.format(Locale.ROOT,
             "merged segment size=%.3f MB vs estimate=%.3f MB",
-            merge.info.info.sizeInBytes() / 1024. / 1024.,
+            merge.info.sizeInBytes() / 1024. / 1024.,
             merge.estimatedMergeBytes / 1024 / 1024.));
-=======
-        infoStream.message("IW", String.format(Locale.ROOT, "merged segment size=%.3f MB vs estimate=%.3f MB", merge.info.sizeInBytes()/1024./1024., merge.estimatedMergeBytes/1024/1024.));
->>>>>>> cf803eaf
       }
       
       final IndexReaderWarmer mergedSegmentWarmer = config
