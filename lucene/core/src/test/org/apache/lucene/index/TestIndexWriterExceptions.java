package org.apache.lucene.index;

/*
 * Licensed to the Apache Software Foundation (ASF) under one or more
 * contributor license agreements.  See the NOTICE file distributed with
 * this work for additional information regarding copyright ownership.
 * The ASF licenses this file to You under the Apache License, Version 2.0
 * (the "License"); you may not use this file except in compliance with
 * the License.  You may obtain a copy of the License at
 *
 *     http://www.apache.org/licenses/LICENSE-2.0
 *
 * Unless required by applicable law or agreed to in writing, software
 * distributed under the License is distributed on an "AS IS" BASIS,
 * WITHOUT WARRANTIES OR CONDITIONS OF ANY KIND, either express or implied.
 * See the License for the specific language governing permissions and
 * limitations under the License.
 */

import java.io.FileNotFoundException;
import java.io.IOException;
import java.io.StringReader;
import java.nio.file.NoSuchFileException;
import java.util.ArrayList;
import java.util.Arrays;
import java.util.Iterator;
import java.util.List;
import java.util.Random;
import java.util.concurrent.atomic.AtomicBoolean;

import org.apache.lucene.analysis.Analyzer;
import org.apache.lucene.analysis.CannedTokenStream;
import org.apache.lucene.analysis.MockAnalyzer;
import org.apache.lucene.analysis.MockTokenizer;
import org.apache.lucene.analysis.Token;
import org.apache.lucene.analysis.TokenFilter;
import org.apache.lucene.analysis.TokenStream;
import org.apache.lucene.analysis.tokenattributes.CharTermAttribute;
import org.apache.lucene.analysis.tokenattributes.PositionIncrementAttribute;
import org.apache.lucene.document.Document;
import org.apache.lucene.document.FieldTypes;
import org.apache.lucene.search.DocIdSetIterator;
import org.apache.lucene.search.IndexSearcher;
import org.apache.lucene.search.PhraseQuery;
import org.apache.lucene.store.AlreadyClosedException;
import org.apache.lucene.store.BaseDirectoryWrapper;
import org.apache.lucene.store.Directory;
import org.apache.lucene.store.IOContext;
import org.apache.lucene.store.IndexInput;
import org.apache.lucene.store.IndexOutput;
import org.apache.lucene.store.MockDirectoryWrapper.FakeIOException;
import org.apache.lucene.store.MockDirectoryWrapper;
import org.apache.lucene.store.RAMDirectory;
import org.apache.lucene.util.Bits;
import org.apache.lucene.util.BytesRef;
import org.apache.lucene.util.InfoStream;
import org.apache.lucene.util.LuceneTestCase;
import org.apache.lucene.util.TestUtil;
import org.apache.lucene.util.LuceneTestCase.SuppressCodecs;

@SuppressCodecs("SimpleText") // too slow here
public class TestIndexWriterExceptions extends LuceneTestCase {

  private static class DocCopyIterator implements Iterable<Document> {
    private final Document doc;
    private final int count;
    
    public DocCopyIterator(Document doc, int count) {
      this.count = count;
      this.doc = doc;
    }

    @Override
    public Iterator<Document> iterator() {
      return new Iterator<Document>() {
        int upto;

        @Override
        public boolean hasNext() {
          return upto < count;
        }

        @Override
        public Document next() {
          upto++;
          return doc;
        }

        @Override
        public void remove() {
          throw new UnsupportedOperationException();
        }
      };
    }
  }

  private class IndexerThread extends Thread {

    IndexWriter writer;

    final Random r = new Random(random().nextLong());
    volatile Throwable failure;

    public IndexerThread(int i, IndexWriter writer) {
      setName("Indexer " + i);
      this.writer = writer;
    }

    @Override
    public void run() {
      FieldTypes fieldTypes = writer.getFieldTypes();
      fieldTypes.setMultiValued("sortedsetdv");
      fieldTypes.setMultiValued("sortednumericdv");

      fieldTypes.enableTermVectors("content6");
      fieldTypes.enableTermVectorPositions("content6");
      fieldTypes.enableTermVectorOffsets("content6");
      fieldTypes.enableTermVectors("content4");
      fieldTypes.enableTermVectorPositions("content4");
      fieldTypes.enableTermVectorOffsets("content4");

      final long stopTime = System.currentTimeMillis() + 500;

      do {
        if (VERBOSE) {
          System.out.println(Thread.currentThread().getName() + ": TEST: IndexerThread: cycle");
        }
        final Document doc = writer.newDocument();
        doc.addLargeText("content1", "aaa bbb ccc ddd");
        doc.addLargeText("content6", "aaa bbb ccc ddd");
        doc.addLargeText("content2", "aaa bbb ccc ddd");
        doc.addStoredString("content3", "aaa bbb ccc ddd");

        doc.addLargeText("content4", "aaa bbb ccc ddd");
        doc.addAtom("content5", "aaa bbb ccc ddd");
        doc.addInt("numericdv", 5);
        doc.addBinary("binarydv", new BytesRef("hello"));
        doc.addShortText("sorteddv", "world");
        doc.addShortText("sortedsetdv", "hellllo");
        doc.addShortText("sortedsetdv", "again");
        doc.addInt("sortednumericdv", 10);
        doc.addInt("sortednumericdv", 5);

        doc.addAtom("content7", "aaa bbb ccc ddd");
        final String id = ""+r.nextInt(50);

        doc.addLargeText("id", id);

        doFail.set(this);
        Term idTerm = new Term("id", id);
        try {
          if (r.nextBoolean()) {
            writer.updateDocuments(idTerm, new DocCopyIterator(doc, TestUtil.nextInt(r, 1, 20)));
          } else {
            writer.updateDocument(idTerm, doc);
          }
        } catch (RuntimeException re) {
          if (VERBOSE) {
            System.out.println(Thread.currentThread().getName() + ": EXC: ");
            re.printStackTrace(System.out);
          }
          try {
            TestUtil.checkIndex(writer.getDirectory());
          } catch (IOException ioe) {
            System.out.println(Thread.currentThread().getName() + ": unexpected exception1");
            ioe.printStackTrace(System.out);
            failure = ioe;
            break;
          }
        } catch (Throwable t) {
          System.out.println(Thread.currentThread().getName() + ": unexpected exception2");
          t.printStackTrace(System.out);
          failure = t;
          break;
        }

        doFail.set(null);

        // After a possible exception (above) I should be able
        // to add a new document without hitting an
        // exception:
        try {
          writer.updateDocument(idTerm, doc);
        } catch (Throwable t) {
          System.out.println(Thread.currentThread().getName() + ": unexpected exception3");
          t.printStackTrace(System.out);
          failure = t;
          break;
        }
      } while(System.currentTimeMillis() < stopTime);
    }
  }

  ThreadLocal<Thread> doFail = new ThreadLocal<>();

  private class TestPoint1 implements RandomIndexWriter.TestPoint {
    Random r = new Random(random().nextLong());
    @Override
    public void apply(String name) {
      if (doFail.get() != null && !name.equals("startDoFlush") && r.nextInt(40) == 17) {
        if (VERBOSE) {
          System.out.println(Thread.currentThread().getName() + ": NOW FAIL: " + name);
          new Throwable().printStackTrace(System.out);
        }
        throw new RuntimeException(Thread.currentThread().getName() + ": intentionally failing at " + name);
      }
    }
  }

  public void testRandomExceptions() throws Throwable {
    if (VERBOSE) {
      System.out.println("\nTEST: start testRandomExceptions");
    }
    Directory dir = newDirectory();

    MockAnalyzer analyzer = new MockAnalyzer(random());
    analyzer.setEnableChecks(false); // disable workflow checking as we forcefully close() in exceptional cases.
    
    IndexWriter writer  = RandomIndexWriter.mockIndexWriter(dir, newIndexWriterConfig(analyzer)
                                                                   .setRAMBufferSizeMB(0.1)
                                                                   .setMergeScheduler(new ConcurrentMergeScheduler()), new TestPoint1());
    ((ConcurrentMergeScheduler) writer.getConfig().getMergeScheduler()).setSuppressExceptions();
    //writer.setMaxBufferedDocs(10);
    if (VERBOSE) {
      System.out.println("TEST: initial commit");
    }
    writer.commit();

    IndexerThread thread = new IndexerThread(0, writer);
    thread.run();
    if (thread.failure != null) {
      thread.failure.printStackTrace(System.out);
      fail("thread " + thread.getName() + ": hit unexpected failure");
    }

    if (VERBOSE) {
      System.out.println("TEST: commit after thread start");
    }
    writer.commit();

    try {
      writer.close();
    } catch (Throwable t) {
      System.out.println("exception during close:");
      t.printStackTrace(System.out);
      writer.rollback();
    }

    // Confirm that when doc hits exception partway through tokenization, it's deleted:
    IndexReader r2 = DirectoryReader.open(dir);
    final int count = r2.docFreq(new Term("content4", "aaa"));
    final int count2 = r2.docFreq(new Term("content4", "ddd"));
    assertEquals(count, count2);
    r2.close();

    dir.close();
  }

  public void testRandomExceptionsThreads() throws Throwable {
    Directory dir = newDirectory();
    MockAnalyzer analyzer = new MockAnalyzer(random());
    analyzer.setEnableChecks(false); // disable workflow checking as we forcefully close() in exceptional cases.
    IndexWriter writer  = RandomIndexWriter.mockIndexWriter(dir, newIndexWriterConfig(analyzer)
                                                 .setRAMBufferSizeMB(0.2)
                                                 .setMergeScheduler(new ConcurrentMergeScheduler()), new TestPoint1());
    ((ConcurrentMergeScheduler) writer.getConfig().getMergeScheduler()).setSuppressExceptions();
    //writer.setMaxBufferedDocs(10);
    writer.commit();

    final int NUM_THREADS = 4;

    final IndexerThread[] threads = new IndexerThread[NUM_THREADS];
    for(int i=0;i<NUM_THREADS;i++) {
      threads[i] = new IndexerThread(i, writer);
      threads[i].start();
    }

    for(int i=0;i<NUM_THREADS;i++)
      threads[i].join();

    for(int i=0;i<NUM_THREADS;i++)
      if (threads[i].failure != null) {
        fail("thread " + threads[i].getName() + ": hit unexpected failure");
      }

    writer.commit();

    try {
      writer.close();
    } catch (Throwable t) {
      System.out.println("exception during close:");
      t.printStackTrace(System.out);
      writer.rollback();
    }

    // Confirm that when doc hits exception partway through tokenization, it's deleted:
    IndexReader r2 = DirectoryReader.open(dir);
    final int count = r2.docFreq(new Term("content4", "aaa"));
    final int count2 = r2.docFreq(new Term("content4", "ddd"));
    assertEquals(count, count2);
    r2.close();

    dir.close();
  }

  // LUCENE-1198
  private static final class TestPoint2 implements RandomIndexWriter.TestPoint {
    boolean doFail;

    @Override
    public void apply(String name) {
      if (doFail && name.equals("DocumentsWriterPerThread addDocument start"))
        throw new RuntimeException("intentionally failing");
    }
  }

  private static String CRASH_FAIL_MESSAGE = "I'm experiencing problems";

  private class CrashingFilter extends TokenFilter {
    String fieldName;
    int count;

    public CrashingFilter(String fieldName, TokenStream input) {
      super(input);
      this.fieldName = fieldName;
    }

    @Override
    public boolean incrementToken() throws IOException {
      if (this.fieldName.equals("crash") && count++ >= 4)
        throw new IOException(CRASH_FAIL_MESSAGE);
      return input.incrementToken();
    }

    @Override
    public void reset() throws IOException {
      super.reset();
      count = 0;
    }
  }

  public void testExceptionDocumentsWriterInit() throws IOException {
    Directory dir = newDirectory();
    TestPoint2 testPoint = new TestPoint2();
    IndexWriter w = RandomIndexWriter.mockIndexWriter(dir, newIndexWriterConfig(new MockAnalyzer(random())), testPoint);
    Document doc = w.newDocument();
    doc.addLargeText("field", "a field");
    w.addDocument(doc);
    testPoint.doFail = true;
    try {
      w.addDocument(doc);
      fail("did not hit exception");
    } catch (RuntimeException re) {
      // expected
    }
    w.close();
    dir.close();
  }

  // LUCENE-1208
  public void testExceptionJustBeforeFlush() throws IOException {
    Directory dir = newDirectory();
    Analyzer analyzer = new Analyzer(Analyzer.PER_FIELD_REUSE_STRATEGY) {
      @Override
      public TokenStreamComponents createComponents(String fieldName) {
        MockTokenizer tokenizer = new MockTokenizer(MockTokenizer.WHITESPACE, false);
        tokenizer.setEnableChecks(false); // disable workflow checking as we forcefully close() in exceptional cases.
        return new TokenStreamComponents(tokenizer, new CrashingFilter(fieldName, tokenizer));
      }
    };

    IndexWriter w = RandomIndexWriter.mockIndexWriter(dir, 
                                                      newIndexWriterConfig(analyzer)
                                                        .setMaxBufferedDocs(2), 
                                                      new TestPoint1());
    Document doc = w.newDocument();
    doc.addLargeText("field", "a field");
    w.addDocument(doc);

    Document crashDoc = w.newDocument();
    crashDoc.addLargeText("crash", "do it on token 4");
    try {
      w.addDocument(crashDoc);
      fail("did not hit expected exception");
    } catch (IOException ioe) {
      // expected
    }
    w.addDocument(doc);
    w.close();
    dir.close();
  }

  private static final class TestPoint3 implements RandomIndexWriter.TestPoint {
    boolean doFail;
    boolean failed;
    @Override
    public void apply(String name) {
      if (doFail && name.equals("startMergeInit")) {
        failed = true;
        throw new RuntimeException("intentionally failing");
      }
    }
  }


  // LUCENE-1210
  public void testExceptionOnMergeInit() throws IOException {
    Directory dir = newDirectory();
    IndexWriterConfig conf = newIndexWriterConfig(new MockAnalyzer(random()))
      .setMaxBufferedDocs(2)
      .setMergePolicy(newLogMergePolicy());
    ConcurrentMergeScheduler cms = new ConcurrentMergeScheduler();
    cms.setSuppressExceptions();
    conf.setMergeScheduler(cms);
    ((LogMergePolicy) conf.getMergePolicy()).setMergeFactor(2);
    TestPoint3 testPoint = new TestPoint3();
    IndexWriter w = RandomIndexWriter.mockIndexWriter(dir, conf, testPoint);
    testPoint.doFail = true;
    Document doc = w.newDocument();
    doc.addLargeText("field", "a field");
    for(int i=0;i<10;i++)
      try {
        w.addDocument(doc);
      } catch (RuntimeException re) {
        break;
      }

    ((ConcurrentMergeScheduler) w.getConfig().getMergeScheduler()).sync();
    assertTrue(testPoint.failed);
    w.close();
    dir.close();
  }

  // LUCENE-1072
  public void testExceptionFromTokenStream() throws IOException {
    Directory dir = newDirectory();
    IndexWriterConfig conf = newIndexWriterConfig(new Analyzer() {

      @Override
      public TokenStreamComponents createComponents(String fieldName) {
        MockTokenizer tokenizer = new MockTokenizer(MockTokenizer.SIMPLE, true);
        tokenizer.setEnableChecks(false); // disable workflow checking as we forcefully close() in exceptional cases.
        return new TokenStreamComponents(tokenizer, new TokenFilter(tokenizer) {
          private int count = 0;

          @Override
          public boolean incrementToken() throws IOException {
            if (count++ == 5) {
              throw new IOException();
            }
            return input.incrementToken();
          }

          @Override
          public void reset() throws IOException {
            super.reset();
            this.count = 0;
          }
        });
      }

    });
    conf.setMaxBufferedDocs(Math.max(3, conf.getMaxBufferedDocs()));

    IndexWriter writer = new IndexWriter(dir, conf);

    Document doc = writer.newDocument();
    String contents = "aa bb cc dd ee ff gg hh ii jj kk";
    doc.addLargeText("content", contents);
    try {
      writer.addDocument(doc);
      fail("did not hit expected exception");
    } catch (Exception e) {
    }

    // Make sure we can add another normal document
    doc = writer.newDocument();
    doc.addLargeText("content", "aa bb cc dd");
    writer.addDocument(doc);

    // Make sure we can add another normal document
    doc = writer.newDocument();
    doc.addLargeText("content", "aa bb cc dd");
    writer.addDocument(doc);

    writer.close();
    IndexReader reader = DirectoryReader.open(dir);
    final Term t = new Term("content", "aa");
    assertEquals(2, reader.docFreq(t));

    // Make sure the doc that hit the exception was marked
    // as deleted:
    DocsEnum tdocs = TestUtil.docs(random(), reader,
        t.field(),
        new BytesRef(t.text()),
        MultiFields.getLiveDocs(reader),
        null,
        0);

    int count = 0;
    while(tdocs.nextDoc() != DocIdSetIterator.NO_MORE_DOCS) {
      count++;
    }
    assertEquals(2, count);

    assertEquals(reader.docFreq(new Term("content", "gg")), 0);
    reader.close();
    dir.close();
  }

  private static class FailOnlyOnFlush extends MockDirectoryWrapper.Failure {
    boolean doFail = false;
    int count;

    @Override
    public void setDoFail() {
      this.doFail = true;
    }
    @Override
    public void clearDoFail() {
      this.doFail = false;
    }

    @Override
    public void eval(MockDirectoryWrapper dir)  throws IOException {
      if (doFail) {
        StackTraceElement[] trace = new Exception().getStackTrace();
        boolean sawFlush = false;
        boolean sawFinishDocument = false;
        for (int i = 0; i < trace.length; i++) {
          if ("flush".equals(trace[i].getMethodName())) {
            sawFlush = true;
          }
          if ("finishDocument".equals(trace[i].getMethodName())) {
            sawFinishDocument = true;
          }
        }

        if (sawFlush && sawFinishDocument == false && count++ >= 30) {
          doFail = false;
          throw new IOException("now failing during flush");
        }
      }
    }
  }

  // make sure an aborting exception closes the writer:
  public void testDocumentsWriterAbort() throws IOException {
    MockDirectoryWrapper dir = newMockDirectory();
    FailOnlyOnFlush failure = new FailOnlyOnFlush();
    failure.setDoFail();
    dir.failOn(failure);

    IndexWriter writer = new IndexWriter(dir, newIndexWriterConfig(new MockAnalyzer(random()))
                                                .setMaxBufferedDocs(2));
    Document doc = writer.newDocument();
    String contents = "aa bb cc dd ee ff gg hh ii jj kk";
    doc.addLargeText("content", contents);
    boolean hitError = false;
    writer.addDocument(doc);
    try {
      writer.addDocument(doc);
      fail("did not hit exception");
    } catch (IOException ioe) {
      // only one flush should fail:
      assertFalse(hitError);
      hitError = true;
      assertTrue(writer.deleter.isClosed());
      assertTrue(writer.isClosed());
    }
    assertFalse(DirectoryReader.indexExists(dir));
    dir.close();
  }

  public void testDocumentsWriterExceptions() throws IOException {
    Analyzer analyzer = new Analyzer(Analyzer.PER_FIELD_REUSE_STRATEGY) {
      @Override
      public TokenStreamComponents createComponents(String fieldName) {
        MockTokenizer tokenizer = new MockTokenizer(MockTokenizer.WHITESPACE, false);
        tokenizer.setEnableChecks(false); // disable workflow checking as we forcefully close() in exceptional cases.
        return new TokenStreamComponents(tokenizer, new CrashingFilter(fieldName, tokenizer));
      }
    };

    for(int i=0;i<2;i++) {
      if (VERBOSE) {
        System.out.println("TEST: cycle i=" + i);
      }
      Directory dir = newDirectory();
      IndexWriter writer = new IndexWriter(dir, newIndexWriterConfig(analyzer)
                                                  .setMergePolicy(newLogMergePolicy()));
      FieldTypes fieldTypes = writer.getFieldTypes();
      for(String fieldName : new String[] {"contents", "crash", "other"}) {
        fieldTypes.enableTermVectors(fieldName);
        fieldTypes.enableTermVectorPositions(fieldName);
        fieldTypes.enableTermVectorOffsets(fieldName);
      }

      // don't allow a sudden merge to clean up the deleted
      // doc below:
      LogMergePolicy lmp = (LogMergePolicy) writer.getConfig().getMergePolicy();
      lmp.setMergeFactor(Math.max(lmp.getMergeFactor(), 5));

      Document doc = writer.newDocument();
      doc.addLargeText("contents", "here are some contents");
      writer.addDocument(doc);
      writer.addDocument(doc);
      doc.addLargeText("crash", "this should crash after 4 terms");
      doc.addLargeText("other", "this will not get indexed");
      try {
        writer.addDocument(doc);
        fail("did not hit expected exception");
      } catch (IOException ioe) {
        if (VERBOSE) {
          System.out.println("TEST: hit expected exception");
          ioe.printStackTrace(System.out);
        }
      }

      if (0 == i) {
        doc = writer.newDocument();
        doc.addLargeText("contents", "here are some contents");
        writer.addDocument(doc);
        writer.addDocument(doc);
      }
      writer.close();

      if (VERBOSE) {
        System.out.println("TEST: open reader");
      }
      IndexReader reader = DirectoryReader.open(dir);
      if (i == 0) { 
        int expected = 5;
        assertEquals(expected-1, reader.docFreq(new Term("contents", "here")));
        assertEquals(expected, reader.maxDoc());
        int numDel = 0;
        final Bits liveDocs = MultiFields.getLiveDocs(reader);
        assertNotNull(liveDocs);
        for(int j=0;j<reader.maxDoc();j++) {
          if (!liveDocs.get(j))
            numDel++;
          else {
            reader.document(j);
            reader.getTermVectors(j);
          }
        }
        assertEquals(1, numDel);
      }
      reader.close();

      writer = new IndexWriter(dir, newIndexWriterConfig(analyzer)
                                      .setMaxBufferedDocs(10));
      doc = writer.newDocument();
      doc.addLargeText("contents", "here are some contents");
      for(int j=0;j<17;j++) {
        writer.addDocument(doc);
      }
      writer.forceMerge(1);
      writer.close();

      reader = DirectoryReader.open(dir);
      int expected = 19+(1-i)*2;
      assertEquals(expected, reader.docFreq(new Term("contents", "here")));
      assertEquals(expected, reader.maxDoc());
      int numDel = 0;
      assertNull(MultiFields.getLiveDocs(reader));
      for(int j=0;j<reader.maxDoc();j++) {
        reader.document(j);
        reader.getTermVectors(j);
      }
      reader.close();
      assertEquals(0, numDel);

      dir.close();
    }
  }

  public void testDocumentsWriterExceptionThreads() throws Exception {
    Analyzer analyzer = new Analyzer(Analyzer.PER_FIELD_REUSE_STRATEGY) {
      @Override
      public TokenStreamComponents createComponents(String fieldName) {
        MockTokenizer tokenizer = new MockTokenizer(MockTokenizer.WHITESPACE, false);
        tokenizer.setEnableChecks(false); // disable workflow checking as we forcefully close() in exceptional cases.
        return new TokenStreamComponents(tokenizer, new CrashingFilter(fieldName, tokenizer));
      }
    };

    final int NUM_THREAD = 3;
    final int NUM_ITER = 100;

    for(int i=0;i<2;i++) {
      Directory dir = newDirectory();

      {
        final IndexWriter writer = new IndexWriter(dir, newIndexWriterConfig(analyzer)
            .setMaxBufferedDocs(-1)
            .setMergePolicy(NoMergePolicy.INSTANCE));
        // don't use a merge policy here they depend on the DWPThreadPool and its max thread states etc.
        final int finalI = i;
        FieldTypes fieldTypes = writer.getFieldTypes();
        for(String fieldName : new String[] {"contents", "crash", "other"}) {
          fieldTypes.enableTermVectors(fieldName);
          fieldTypes.enableTermVectorPositions(fieldName);
          fieldTypes.enableTermVectorOffsets(fieldName);
        }

        Thread[] threads = new Thread[NUM_THREAD];
        for(int t=0;t<NUM_THREAD;t++) {
          threads[t] = new Thread() {
              @Override
              public void run() {
                try {
                  for(int iter=0;iter<NUM_ITER;iter++) {
                    Document doc = writer.newDocument();
                    doc.addLargeText("contents", "here are some contents");
                    writer.addDocument(doc);
                    writer.addDocument(doc);
                    doc.addLargeText("crash", "this should crash after 4 terms");
                    doc.addLargeText("other", "this will not get indexed");
                    try {
                      writer.addDocument(doc);
                      fail("did not hit expected exception");
                    } catch (IOException ioe) {
                    }

                    if (0 == finalI) {
                      doc = writer.newDocument();
                      doc.addLargeText("contents", "here are some contents");
                      writer.addDocument(doc);
                      writer.addDocument(doc);
                    }
                  }
                } catch (Throwable t) {
                  synchronized(this) {
                    System.out.println(Thread.currentThread().getName() + ": ERROR: hit unexpected exception");
                    t.printStackTrace(System.out);
                  }
                  fail();
                }
              }
            };
          threads[t].start();
        }

        for(int t=0;t<NUM_THREAD;t++) {
          threads[t].join();
        }

        writer.close();
      }

      IndexReader reader = DirectoryReader.open(dir);
      int expected = (3+(1-i)*2)*NUM_THREAD*NUM_ITER;
      assertEquals("i=" + i, expected - NUM_THREAD*NUM_ITER, reader.docFreq(new Term("contents", "here")));
      assertEquals("i=" + i, expected, reader.maxDoc());
      int numDel = 0;
      final Bits liveDocs = MultiFields.getLiveDocs(reader);
      assertNotNull(liveDocs);
      for(int j=0;j<reader.maxDoc();j++) {
        if (!liveDocs.get(j))
          numDel++;
        else {
          reader.document(j);
          reader.getTermVectors(j);
        }
      }
      reader.close();

      assertEquals(NUM_THREAD*NUM_ITER, numDel);

      IndexWriter writer = new IndexWriter(dir, newIndexWriterConfig(analyzer)
                                                  .setMaxBufferedDocs(10));
      Document doc = writer.newDocument();
      doc.addLargeText("contents", "here are some contents");
      for(int j=0;j<17;j++) {
        writer.addDocument(doc);
      }
      writer.forceMerge(1);
      writer.close();

      reader = DirectoryReader.open(dir);
      expected += 17-NUM_THREAD*NUM_ITER;
      assertEquals(expected, reader.docFreq(new Term("contents", "here")));
      assertEquals(expected, reader.maxDoc());
      assertNull(MultiFields.getLiveDocs(reader));
      for(int j=0;j<reader.maxDoc();j++) {
        reader.document(j);
        reader.getTermVectors(j);
      }
      reader.close();

      dir.close();
    }
  }

  // Throws IOException during MockDirectoryWrapper.sync
  private static class FailOnlyInSync extends MockDirectoryWrapper.Failure {
    boolean didFail;
    @Override
    public void eval(MockDirectoryWrapper dir)  throws IOException {
      if (doFail) {
        StackTraceElement[] trace = new Exception().getStackTrace();
        for (int i = 0; i < trace.length; i++) {
          if (doFail && MockDirectoryWrapper.class.getName().equals(trace[i].getClassName()) && "sync".equals(trace[i].getMethodName())) {
            didFail = true;
            if (VERBOSE) {
              System.out.println("TEST: now throw exc:");
              new Throwable().printStackTrace(System.out);
            }
            throw new IOException("now failing on purpose during sync");
          }
        }
      }
    }
  }

  // TODO: these are also in TestIndexWriter... add a simple doc-writing method
  // like this to LuceneTestCase?
  private void addDoc(IndexWriter writer) throws IOException {
    Document doc = writer.newDocument();
    doc.addLargeText("content", "aaa");
    writer.addDocument(doc);
  }

  // LUCENE-1044: test exception during sync
  public void testExceptionDuringSync() throws IOException {
    MockDirectoryWrapper dir = newMockDirectory();
    FailOnlyInSync failure = new FailOnlyInSync();
    dir.failOn(failure);

    IndexWriter writer = new IndexWriter(
        dir,
        newIndexWriterConfig(new MockAnalyzer(random()))
            .setMaxBufferedDocs(2)
            .setMergeScheduler(new ConcurrentMergeScheduler())
            .setMergePolicy(newLogMergePolicy(5))
    );
    failure.setDoFail();

    for (int i = 0; i < 23; i++) {
      addDoc(writer);
      if ((i-1)%2 == 0) {
        try {
          writer.commit();
        } catch (IOException ioe) {
          // expected
        }
      }
    }
    ((ConcurrentMergeScheduler) writer.getConfig().getMergeScheduler()).sync();
    assertTrue(failure.didFail);
    failure.clearDoFail();
    writer.close();

    IndexReader reader = DirectoryReader.open(dir);
    assertEquals(23, reader.numDocs());
    reader.close();
    dir.close();
  }

  private static class FailOnlyInCommit extends MockDirectoryWrapper.Failure {

    boolean failOnCommit, failOnDeleteFile;
    private final boolean dontFailDuringGlobalFieldMap;
    private static final String PREPARE_STAGE = "prepareCommit";
    private static final String FINISH_STAGE = "finishCommit";
    private final String stage;
    
    public FailOnlyInCommit(boolean dontFailDuringGlobalFieldMap, String stage) {
      this.dontFailDuringGlobalFieldMap = dontFailDuringGlobalFieldMap;
      this.stage = stage;
    }

    @Override
    public void eval(MockDirectoryWrapper dir)  throws IOException {
      StackTraceElement[] trace = new Exception().getStackTrace();
      boolean isCommit = false;
      boolean isDelete = false;
      boolean isInGlobalFieldMap = false;
      for (int i = 0; i < trace.length; i++) {
        if (isCommit && isDelete && isInGlobalFieldMap) {
          break;
        }
        if (SegmentInfos.class.getName().equals(trace[i].getClassName()) && stage.equals(trace[i].getMethodName())) {
          isCommit = true;
        }
        if (MockDirectoryWrapper.class.getName().equals(trace[i].getClassName()) && "deleteFile".equals(trace[i].getMethodName())) {
          isDelete = true;
        }
        if (SegmentInfos.class.getName().equals(trace[i].getClassName()) && "writeGlobalFieldMap".equals(trace[i].getMethodName())) {
          isInGlobalFieldMap = true;
        }
          
      }
      if (isInGlobalFieldMap && dontFailDuringGlobalFieldMap) {
        isCommit = false;
      }
      if (isCommit) {
        if (!isDelete) {
          failOnCommit = true;
          throw new RuntimeException("now fail first");
        } else {
          failOnDeleteFile = true;
          throw new IOException("now fail during delete");
        }
      }
    }
  }

  public void testExceptionsDuringCommit() throws Throwable {
    FailOnlyInCommit[] failures = new FailOnlyInCommit[] {
        // LUCENE-1214
        new FailOnlyInCommit(false, FailOnlyInCommit.PREPARE_STAGE), // fail during global field map is written
        new FailOnlyInCommit(true, FailOnlyInCommit.PREPARE_STAGE), // fail after global field map is written
        new FailOnlyInCommit(false, FailOnlyInCommit.FINISH_STAGE)  // fail while running finishCommit    
    };
    
    for (FailOnlyInCommit failure : failures) {
      MockDirectoryWrapper dir = newMockDirectory();
      dir.setFailOnCreateOutput(false);
      dir.setEnableVirusScanner(false); // we check for specific list of files
      IndexWriter w = new IndexWriter(dir, newIndexWriterConfig(new MockAnalyzer(random())));
      Document doc = w.newDocument();
      doc.addLargeText("field", "a field");
      w.addDocument(doc);
      dir.failOn(failure);
      try {
        w.close();
        fail();
      } catch (IOException ioe) {
        fail("expected only RuntimeException");
      } catch (RuntimeException re) {
        // Expected
      }
      assertTrue(failure.failOnCommit && failure.failOnDeleteFile);
      w.rollback();
      String files[] = dir.listAll();
      assertTrue(files.length == 0 || Arrays.equals(files, new String[] { IndexWriter.WRITE_LOCK_NAME }));
      dir.close();
    }
  }

  public void testForceMergeExceptions() throws IOException {
    Directory startDir = newDirectory();
    IndexWriterConfig conf = newIndexWriterConfig(new MockAnalyzer(random()))
                               .setMaxBufferedDocs(2)
                               .setMergePolicy(newLogMergePolicy());
    ((LogMergePolicy) conf.getMergePolicy()).setMergeFactor(100);
    IndexWriter w = new IndexWriter(startDir, conf);
    for(int i=0;i<27;i++)
      addDoc(w);
    w.close();

    int iter = TEST_NIGHTLY ? 200 : 10;
    for(int i=0;i<iter;i++) {
      if (VERBOSE) {
        System.out.println("TEST: iter " + i);
      }
      MockDirectoryWrapper dir = new MockDirectoryWrapper(random(), new RAMDirectory(startDir, newIOContext(random())));
      conf = newIndexWriterConfig(new MockAnalyzer(random()))
               .setMergeScheduler(new ConcurrentMergeScheduler());
      ((ConcurrentMergeScheduler) conf.getMergeScheduler()).setSuppressExceptions();
      w = new IndexWriter(dir, conf);
      dir.setRandomIOExceptionRate(0.5);
      try {
        w.forceMerge(1);
      } catch (IOException ioe) {
        if (ioe.getCause() == null)
          fail("forceMerge threw IOException without root cause");
      }
      dir.setRandomIOExceptionRate(0);
      w.close();
      dir.close();
    }
    startDir.close();
  }

  // LUCENE-1429
  public void testOutOfMemoryErrorCausesCloseToFail() throws Exception {

    final AtomicBoolean thrown = new AtomicBoolean(false);
    final Directory dir = newDirectory();
    final IndexWriter writer = new IndexWriter(dir,
        newIndexWriterConfig(new MockAnalyzer(random()))
          .setInfoStream(new InfoStream() {
        @Override
        public void message(String component, final String message) {
          if (message.startsWith("now flush at close") && thrown.compareAndSet(false, true)) {
            throw new OutOfMemoryError("fake OOME at " + message);
          }
        }

        @Override
        public boolean isEnabled(String component) {
          return true;
        }
        
        @Override
        public void close() {}
      }));

    try {
      writer.close();
      fail("OutOfMemoryError expected");
    }
    catch (final OutOfMemoryError expected) {}

    // throws IllegalStateEx w/o bug fix
    writer.close();
    dir.close();
  }

  /** If IW hits OOME during indexing, it should refuse to commit any further changes. */
  public void testOutOfMemoryErrorRollback() throws Exception {

    final AtomicBoolean thrown = new AtomicBoolean(false);
    final Directory dir = newDirectory();
    final AtomicBoolean doFail = new AtomicBoolean(false);
    final IndexWriter writer = new IndexWriter(dir,
        newIndexWriterConfig(new MockAnalyzer(random()))
          .setInfoStream(new InfoStream() {
        @Override
        public void message(String component, final String message) {
          if (doFail.get() && message.contains("startFullFlush") && thrown.compareAndSet(false, true)) {
            throw new OutOfMemoryError("fake OOME at " + message);
          }
        }

        @Override
        public boolean isEnabled(String component) {
          return true;
        }
        
        @Override
        public void close() {}
      }));
    doFail.set(true);
    writer.addDocument(writer.newDocument());

    try {
      writer.commit();
      fail("OutOfMemoryError expected");
    }
    catch (final OutOfMemoryError expected) {}

    try {
      writer.close();
    } catch (IllegalStateException ise) {
      // expected
    }

    try {
      writer.addDocument(writer.newDocument());
    } catch (AlreadyClosedException ace) {
      // expected
    }

    // IW should have done rollback() during close, since it hit OOME, and so no index should exist:
    assertFalse(DirectoryReader.indexExists(dir));

    dir.close();
  }

  // LUCENE-1347
  private static final class TestPoint4 implements RandomIndexWriter.TestPoint {

    boolean doFail;

    @Override
    public void apply(String name) {
      if (doFail && name.equals("rollback before checkpoint"))
        throw new RuntimeException("intentionally failing");
    }
  }

  // LUCENE-1347
  public void testRollbackExceptionHang() throws Throwable {
    Directory dir = newDirectory();
    TestPoint4 testPoint = new TestPoint4();
    IndexWriter w = RandomIndexWriter.mockIndexWriter(dir, newIndexWriterConfig(new MockAnalyzer(random())), testPoint);
    

    addDoc(w);
    testPoint.doFail = true;
    try {
      w.rollback();
      fail("did not hit intentional RuntimeException");
    } catch (RuntimeException re) {
      // expected
    }

    testPoint.doFail = false;
    w.rollback();
    dir.close();
  }

  // LUCENE-1044: Simulate checksum error in segments_N
  public void testSegmentsChecksumError() throws IOException {
    BaseDirectoryWrapper dir = newDirectory();
    dir.setCheckIndexOnClose(false); // we corrupt the index

    IndexWriter writer = null;

    writer = new IndexWriter(dir, newIndexWriterConfig(new MockAnalyzer(random())));

    // add 100 documents
    for (int i = 0; i < 100; i++) {
      addDoc(writer);
    }

    // close
    writer.close();

    long gen = SegmentInfos.getLastCommitGeneration(dir);
    assertTrue("segment generation should be > 0 but got " + gen, gen > 0);

    final String segmentsFileName = SegmentInfos.getLastCommitSegmentsFileName(dir);
    IndexInput in = dir.openInput(segmentsFileName, newIOContext(random()));
    IndexOutput out = dir.createOutput(IndexFileNames.fileNameFromGeneration(IndexFileNames.SEGMENTS, "", 1+gen), newIOContext(random()));
    out.copyBytes(in, in.length()-1);
    byte b = in.readByte();
    out.writeByte((byte) (1+b));
    out.close();
    in.close();

    try {
      DirectoryReader.open(dir);
      fail("didn't get expected checksum error");
    } catch (CorruptIndexException expected) {
    }

    dir.close();
  }

  // Simulate a corrupt index by removing last byte of
  // latest segments file and make sure we get an
  // IOException trying to open the index:
  public void testSimulatedCorruptIndex1() throws IOException {
      BaseDirectoryWrapper dir = newDirectory();
      dir.setCheckIndexOnClose(false); // we are corrupting it!
      if (dir instanceof MockDirectoryWrapper) {
        // we want to ensure our corruption always succeeds!
        ((MockDirectoryWrapper)dir).setEnableVirusScanner(false);
      }

      IndexWriter writer = null;

      writer  = new IndexWriter(dir, newIndexWriterConfig(new MockAnalyzer(random())));

      // add 100 documents
      for (int i = 0; i < 100; i++) {
          addDoc(writer);
      }

      // close
      writer.close();

      long gen = SegmentInfos.getLastCommitGeneration(dir);
      assertTrue("segment generation should be > 0 but got " + gen, gen > 0);

      String fileNameIn = SegmentInfos.getLastCommitSegmentsFileName(dir);
      String fileNameOut = IndexFileNames.fileNameFromGeneration(IndexFileNames.SEGMENTS,
                                                                 "",
                                                                 1+gen);
      IndexInput in = dir.openInput(fileNameIn, newIOContext(random()));
      IndexOutput out = dir.createOutput(fileNameOut, newIOContext(random()));
      long length = in.length();
      for(int i=0;i<length-1;i++) {
        out.writeByte(in.readByte());
      }
      in.close();
      out.close();
      dir.deleteFile(fileNameIn);

      IndexReader reader = null;
      try {
        reader = DirectoryReader.open(dir);
        fail("reader did not hit IOException on opening a corrupt index");
      } catch (Exception e) {
      }
      if (reader != null) {
        reader.close();
      }
      dir.close();
  }

  // Simulate a corrupt index by removing one of the cfs
  // files and make sure we get an IOException trying to
  // open the index:
  public void testSimulatedCorruptIndex2() throws IOException {
    BaseDirectoryWrapper dir = newDirectory();
    dir.setCheckIndexOnClose(false); // we are corrupting it!
    if (dir instanceof MockDirectoryWrapper) {
      // we want to ensure our corruption always succeeds!
      ((MockDirectoryWrapper)dir).setEnableVirusScanner(false);
    }
    IndexWriter writer = null;

    writer  = new IndexWriter(
                              dir,
                              newIndexWriterConfig(new MockAnalyzer(random()))
                                .setMergePolicy(newLogMergePolicy(true))
                                .setUseCompoundFile(true)
                              );
    MergePolicy lmp = writer.getConfig().getMergePolicy();
    // Force creation of CFS:
    lmp.setNoCFSRatio(1.0);
    lmp.setMaxCFSSegmentSizeMB(Double.POSITIVE_INFINITY);

    // add 100 documents
    for (int i = 0; i < 100; i++) {
      addDoc(writer);
    }

    // close
    writer.close();

    long gen = SegmentInfos.getLastCommitGeneration(dir);
    assertTrue("segment generation should be > 0 but got " + gen, gen > 0);
    
    boolean corrupted = false;
    SegmentInfos sis = SegmentInfos.readLatestCommit(dir);
    for (SegmentCommitInfo si : sis) {
      assertTrue(si.info.getUseCompoundFile());
      String cfsFiles[] = si.info.getCodec().compoundFormat().files(si.info);
      dir.deleteFile(cfsFiles[0]);
      corrupted = true;
      break;
    }

    assertTrue("failed to find cfs file to remove: ", corrupted);

    IndexReader reader = null;
    try {
      reader = DirectoryReader.open(dir);
      fail("reader did not hit IOException on opening a corrupt index");
    } catch (Exception e) {
    }
    if (reader != null) {
      reader.close();
    }
    dir.close();
  }

  public void testTermVectorExceptions() throws IOException {
    FailOnTermVectors[] failures = new FailOnTermVectors[] {
        new FailOnTermVectors(FailOnTermVectors.AFTER_INIT_STAGE),
        new FailOnTermVectors(FailOnTermVectors.INIT_STAGE), };
    int num = atLeast(1);
    iters:
    for (int j = 0; j < num; j++) {
      for (FailOnTermVectors failure : failures) {
        MockDirectoryWrapper dir = newMockDirectory();
        IndexWriter w = new IndexWriter(dir, newIndexWriterConfig(new MockAnalyzer(random())));
        FieldTypes fieldTypes = w.getFieldTypes();
        dir.failOn(failure);
        int numDocs = 10 + random().nextInt(30);
        for (int i = 0; i < numDocs; i++) {
          Document doc = w.newDocument();
          doc.addLargeText("field", "a field");
          try {
            w.addDocument(doc);
            assertFalse(fieldTypes.getTermVectors("field"));
          } catch (RuntimeException e) {
            assertTrue(e.getMessage().startsWith(FailOnTermVectors.EXC_MSG));
            // This is an aborting exception, so writer is closed:
            assertTrue(w.deleter.isClosed());
            assertTrue(w.isClosed());
            dir.close();
            continue iters;
          }
          if (random().nextInt(20) == 0) {
            w.commit();
            TestUtil.checkIndex(dir);
          }
            
        }
        Document document = w.newDocument();
        document.addLargeText("field", "a field");
        w.addDocument(document);

        for (int i = 0; i < numDocs; i++) {
          Document doc = w.newDocument();
          doc.addLargeText("field", "a field");
          // random TV
          try {
            w.addDocument(doc);
            assertFalse(fieldTypes.getTermVectors("field"));
          } catch (RuntimeException e) {
            assertTrue(e.getMessage().startsWith(FailOnTermVectors.EXC_MSG));
          }
          if (random().nextInt(20) == 0) {
            w.commit();
            TestUtil.checkIndex(dir);
          }
        }
        document = w.newDocument();
        document.addLargeText("field", "a field");
        w.addDocument(document);
        w.close();
        IndexReader reader = DirectoryReader.open(dir);
        assertTrue(reader.numDocs() > 0);
        SegmentInfos sis = SegmentInfos.readLatestCommit(dir);
        for(LeafReaderContext context : reader.leaves()) {
          assertFalse(context.reader().getFieldInfos().hasVectors());
        }
        reader.close();
        dir.close();
      }
    }
  }
  
  private static class FailOnTermVectors extends MockDirectoryWrapper.Failure {

    private static final String INIT_STAGE = "initTermVectorsWriter";
    private static final String AFTER_INIT_STAGE = "finishDocument";
    private static final String EXC_MSG = "FOTV";
    private final String stage;
    
    public FailOnTermVectors(String stage) {
      this.stage = stage;
    }

    @Override
    public void eval(MockDirectoryWrapper dir)  throws IOException {

      StackTraceElement[] trace = new Exception().getStackTrace();
      boolean fail = false;
      for (int i = 0; i < trace.length; i++) {
        if (TermVectorsConsumer.class.getName().equals(trace[i].getClassName()) && stage.equals(trace[i].getMethodName())) {
          fail = true;
          break;
        }
      }
      
      if (fail) {
        throw new RuntimeException(EXC_MSG);
      }
    }
  }

  public void testAddDocsNonAbortingException() throws Exception {
    final Directory dir = newDirectory();
    final RandomIndexWriter w = new RandomIndexWriter(random(), dir);
    final int numDocs1 = random().nextInt(25);
    for(int docCount=0;docCount<numDocs1;docCount++) {
      Document doc = w.newDocument();
      doc.addLargeText("content", "good content");
      w.addDocument(doc);
    }
    
    final List<Document> docs = new ArrayList<>();
    for(int docCount=0;docCount<7;docCount++) {
      Document doc = w.newDocument();
      docs.add(doc);
      doc.addAtom("id", docCount+"");
      doc.addLargeText("content", "silly content " + docCount);
      if (docCount == 4) {
        MockTokenizer tokenizer = new MockTokenizer(MockTokenizer.WHITESPACE, false);
        tokenizer.setReader(new StringReader("crash me on the 4th token"));
        tokenizer.setEnableChecks(false); // disable workflow checking as we forcefully close() in exceptional cases.
        doc.addLargeText("crash", new CrashingFilter("crash", tokenizer));
      }
    }
    try {
      w.addDocuments(docs);
      // BUG: CrashingFilter didn't
      fail("did not hit expected exception");
    } catch (IOException ioe) {
      // expected
      assertEquals(CRASH_FAIL_MESSAGE, ioe.getMessage());
    }

    final int numDocs2 = random().nextInt(25);
    for(int docCount=0;docCount<numDocs2;docCount++) {
      Document doc = w.newDocument();
      doc.addLargeText("content", "good content");
      w.addDocument(doc);
    }

    final IndexReader r = w.getReader();
    w.close();

    final IndexSearcher s = newSearcher(r);
    PhraseQuery pq = new PhraseQuery();
    pq.add(new Term("content", "silly"));
    pq.add(new Term("content", "content"));
    assertEquals(0, s.search(pq, 1).totalHits);

    pq = new PhraseQuery();
    pq.add(new Term("content", "good"));
    pq.add(new Term("content", "content"));
    assertEquals(numDocs1+numDocs2, s.search(pq, 1).totalHits);
    r.close();
    dir.close();
  }


  public void testUpdateDocsNonAbortingException() throws Exception {
    final Directory dir = newDirectory();
    final RandomIndexWriter w = new RandomIndexWriter(random(), dir);
    final int numDocs1 = random().nextInt(25);
    for(int docCount=0;docCount<numDocs1;docCount++) {
      Document doc = w.newDocument();
      doc.addLargeText("content", "good content");
      w.addDocument(doc);
    }

    // Use addDocs (no exception) to get docs in the index:
    final List<Document> docs = new ArrayList<>();
    final int numDocs2 = random().nextInt(25);
    for(int docCount=0;docCount<numDocs2;docCount++) {
      Document doc = w.newDocument();
      docs.add(doc);
      doc.addAtom("subid", "subs");
      doc.addAtom("id", docCount+"");
      doc.addLargeText("content", "silly content " + docCount);
    }
    w.addDocuments(docs);

    final int numDocs3 = random().nextInt(25);
    for(int docCount=0;docCount<numDocs3;docCount++) {
      Document doc = w.newDocument();
      doc.addLargeText("content", "good content");
      w.addDocument(doc);
    }

    docs.clear();
    final int limit = TestUtil.nextInt(random(), 2, 25);
    final int crashAt = random().nextInt(limit);
    for(int docCount=0;docCount<limit;docCount++) {
      Document doc = w.newDocument();
      docs.add(doc);
      doc.addAtom("id", docCount+"");
      doc.addLargeText("content", "silly content " + docCount);
      if (docCount == crashAt) {
        MockTokenizer tokenizer = new MockTokenizer(MockTokenizer.WHITESPACE, false);
        tokenizer.setReader(new StringReader("crash me on the 4th token"));
        tokenizer.setEnableChecks(false); // disable workflow checking as we forcefully close() in exceptional cases.
        doc.addLargeText("crash", new CrashingFilter("crash", tokenizer));
      }
    }

    try {
      w.updateDocuments(new Term("subid", "subs"), docs);
      // BUG: CrashingFilter didn't
      fail("did not hit expected exception");
    } catch (IOException ioe) {
      // expected
      assertEquals(CRASH_FAIL_MESSAGE, ioe.getMessage());
    }

    final int numDocs4 = random().nextInt(25);
    for(int docCount=0;docCount<numDocs4;docCount++) {
      Document doc = w.newDocument();
      doc.addLargeText("content", "good content");
      w.addDocument(doc);
    }

    final IndexReader r = w.getReader();
    w.close();

    final IndexSearcher s = newSearcher(r);
    PhraseQuery pq = new PhraseQuery();
    pq.add(new Term("content", "silly"));
    pq.add(new Term("content", "content"));
    assertEquals(numDocs2, s.search(pq, 1).totalHits);

    pq = new PhraseQuery();
    pq.add(new Term("content", "good"));
    pq.add(new Term("content", "content"));
    assertEquals(numDocs1+numDocs3+numDocs4, s.search(pq, 1).totalHits);
    r.close();
    dir.close();
  }
  
  /** test a null string value doesn't abort the entire segment */
  public void testNullStoredField() throws Exception {
    Directory dir = newDirectory();
    Analyzer analyzer = new MockAnalyzer(random());
    IndexWriter iw = new IndexWriter(dir, new IndexWriterConfig(analyzer));
    // add good document
    iw.addDocument(iw.newDocument());

    Document doc = iw.newDocument();
    String value = null;
    try {
      // set to null value
      doc.addStoredString("foo", value);
      fail("didn't get expected exception");
    } catch (IllegalArgumentException expected) {
    }
    iw.close();
    // make sure we see our good doc
    DirectoryReader r = DirectoryReader.open(dir);
    assertEquals(1, r.numDocs());
    r.close();
    dir.close();
  }
  
  /** test a null byte[] value doesn't abort the entire segment */
  public void testNullStoredBytesField() throws Exception {
    Directory dir = newDirectory();
    Analyzer analyzer = new MockAnalyzer(random());
    IndexWriter iw = new IndexWriter(dir, new IndexWriterConfig(analyzer));
    // add good document
    iw.addDocument(iw.newDocument());

    Document doc = iw.newDocument();
    byte v[] = null;
    try {
      // set to null value
      doc.addStoredBinary("foo", v);
      fail("didn't get expected exception");
    } catch (NullPointerException expected) {
    }
    iw.close();
    // make sure we see our good doc
    DirectoryReader r = DirectoryReader.open(dir);
    assertEquals(1, r.numDocs());
    r.close();
    dir.close();
  }
  
  /** test a null bytesref value doesn't abort the entire segment */
  public void testNullStoredBytesRefField() throws Exception {
    Directory dir = newDirectory();
    Analyzer analyzer = new MockAnalyzer(random());
    IndexWriter iw = new IndexWriter(dir, new IndexWriterConfig(analyzer));
    // add good document
    iw.addDocument(iw.newDocument());

    BytesRef v = null;
    Document doc = iw.newDocument();
    try {
      // set to null value
      doc.addStoredBinary("foo", v);
      iw.addDocument(doc);
      fail("didn't get expected exception");
    } catch (IllegalArgumentException expected) {
    }
    iw.close();
    // make sure we see our good doc
    DirectoryReader r = DirectoryReader.open(dir);
    assertEquals(1, r.numDocs());
    r.close();
    dir.close();
  }
  
  public void testCrazyPositionIncrementGap() throws Exception {
    Directory dir = newDirectory();
    Analyzer analyzer = new Analyzer() {
      @Override
      protected TokenStreamComponents createComponents(String fieldName) {
        return new TokenStreamComponents(new MockTokenizer(MockTokenizer.KEYWORD, false));
      }

      @Override
      public int getPositionIncrementGap(String fieldName) {
        return -2;
      }
    };
    IndexWriter iw = new IndexWriter(dir, new IndexWriterConfig(analyzer));
    // add good document
    FieldTypes fieldTypes = iw.getFieldTypes();
    fieldTypes.setMultiValued("foo");
    Document doc = iw.newDocument();
    iw.addDocument(doc);

    doc.addLargeText("foo", "bar");
    doc.addLargeText("foo", "bar");
    try {
      iw.addDocument(doc);
      fail("didn't get expected exception");
    } catch (IllegalArgumentException expected) {}
    iw.close();

    // make sure we see our good doc
    DirectoryReader r = DirectoryReader.open(dir);   
    assertEquals(1, r.numDocs());
    r.close();
    dir.close();
  }
  
  // TODO: we could also check isValid, to catch "broken" bytesref values, might be too much?
  
  static class UOEDirectory extends RAMDirectory {
    boolean doFail = false;

    @Override
    public IndexInput openInput(String name, IOContext context) throws IOException {
      if (doFail && name.startsWith("segments_")) {
        StackTraceElement[] trace = new Exception().getStackTrace();
        for (int i = 0; i < trace.length; i++) {
          if ("readCommit".equals(trace[i].getMethodName()) || "readLatestCommit".equals(trace[i].getMethodName())) {
            throw new UnsupportedOperationException("expected UOE");
          }
        }
      }
      return super.openInput(name, context);
    }
  }
  
  public void testExceptionOnCtor() throws Exception {
    UOEDirectory uoe = new UOEDirectory();
    Directory d = new MockDirectoryWrapper(random(), uoe);
    IndexWriter iw = new IndexWriter(d, newIndexWriterConfig(null));
    iw.addDocument(iw.newDocument());
    iw.close();
    uoe.doFail = true;
    try {
      new IndexWriter(d, newIndexWriterConfig(null));
      fail("should have gotten a UOE");
    } catch (UnsupportedOperationException expected) {
    }

    uoe.doFail = false;
    d.close();
  }
  
  public void testIllegalPositions() throws Exception {
    Directory dir = newDirectory();
    IndexWriter iw = new IndexWriter(dir, newIndexWriterConfig(null));
    Document doc = iw.newDocument();
    Token t1 = new Token("foo", 0, 3);
    t1.setPositionIncrement(Integer.MAX_VALUE);
    Token t2 = new Token("bar", 4, 7);
    t2.setPositionIncrement(200);
    TokenStream overflowingTokenStream = new CannedTokenStream(
        new Token[] { t1, t2 }
    );
    doc.addLargeText("foo", overflowingTokenStream);
    try {
      iw.addDocument(doc);
      fail();
    } catch (IllegalArgumentException expected) {
      // expected exception
    }
    iw.close();
    dir.close();
  }
  
  public void testLegalbutVeryLargePositions() throws Exception {
    Directory dir = newDirectory();
    IndexWriter iw = new IndexWriter(dir, newIndexWriterConfig(null));
    Document doc = iw.newDocument();
    Token t1 = new Token("foo", 0, 3);
    t1.setPositionIncrement(Integer.MAX_VALUE-500);
    if (random().nextBoolean()) {
      t1.setPayload(new BytesRef(new byte[] { 0x1 } ));
    }
    TokenStream overflowingTokenStream = new CannedTokenStream(
        new Token[] { t1 }
    );
    doc.addLargeText("foo", overflowingTokenStream);
    iw.addDocument(doc);
    iw.close();
    dir.close();
  }
  
  public void testBoostOmitNorms() throws Exception {
    Directory dir = newDirectory();
    IndexWriterConfig iwc = new IndexWriterConfig(new MockAnalyzer(random()));
    iwc.setMergePolicy(newLogMergePolicy());
    IndexWriter iw = new IndexWriter(dir, iwc);
    Document doc = iw.newDocument();
    doc.addAtom("field1", "sometext");
    doc.addLargeText("field2", "sometext");
    doc.addAtom("foo", "bar");
    iw.addDocument(doc); // add an 'ok' document
    try {
      // try to boost with norms omitted
      Iterable<IndexableField> doc2 = new Iterable<IndexableField>() {
        
        List<IndexableField> list = new ArrayList<>();
        
        @Override
        public Iterator<IndexableField> iterator() {
          if (list.size() == 0) {
            list.add(new IndexableField() {
              @Override
              public String name() {
                return "foo";
              }

              @Override
              public IndexableFieldType fieldType() {
                return new IndexableFieldType() {
                  @Override
                  public boolean stored() {
                    return false;
                  }

                  @Override
                  public boolean omitNorms() {
                    return true;
                  }

                  @Override
                  public IndexOptions indexOptions() {
                    return IndexOptions.DOCS;
                  }
                };
              }

              @Override
              public float boost() {
                return 5f;
              }
            });
          }
          return list.iterator();
        }
      };
      iw.addDocument(doc2);
      fail("didn't get any exception, boost silently discarded");
    } catch (UnsupportedOperationException expected) {
      // expected
    }
    DirectoryReader ir = DirectoryReader.open(iw, false);
    assertEquals(1, ir.numDocs());
    assertEquals("sometext", ir.document(0).get("field1"));
    ir.close();
    iw.close();
    dir.close();
  }
  
  // See LUCENE-4870 TooManyOpenFiles errors are thrown as
  // FNFExceptions which can trigger data loss.
  public void testTooManyFileException() throws Exception {

    // Create failure that throws Too many open files exception randomly
    MockDirectoryWrapper.Failure failure = new MockDirectoryWrapper.Failure() {

      @Override
      public MockDirectoryWrapper.Failure reset() {
        doFail = false;
        return this;
      }

      @Override
      public void eval(MockDirectoryWrapper dir) throws IOException {
        if (doFail) {
          if (random().nextBoolean()) {
            throw new FileNotFoundException("some/file/name.ext (Too many open files)");
          }
        }
      }
    };

    MockDirectoryWrapper dir = newMockDirectory();
    // The exception is only thrown on open input
    dir.setFailOnOpenInput(true);
    dir.failOn(failure);

    // Create an index with one document
    IndexWriterConfig iwc = new IndexWriterConfig(new MockAnalyzer(random()));
    IndexWriter iw = new IndexWriter(dir, iwc);
    Document doc = iw.newDocument();
    doc.addAtom("foo", "bar");
    iw.addDocument(doc); // add a document
    iw.commit();
    DirectoryReader ir = DirectoryReader.open(dir);
    assertEquals(1, ir.numDocs());
    ir.close();
    iw.close();

    // Open and close the index a few times
    for (int i = 0; i < 10; i++) {
      failure.setDoFail();
      iwc = new IndexWriterConfig(new MockAnalyzer(random()));
      try {
        iw = new IndexWriter(dir, iwc);
      } catch (CorruptIndexException ex) {
        // Exceptions are fine - we are running out of file handlers here
        continue;
      } catch (FileNotFoundException | NoSuchFileException ex) {
        continue;
      }
      failure.clearDoFail();
      iw.close();
      ir = DirectoryReader.open(dir);
      assertEquals("lost document after iteration: " + i, 1, ir.numDocs());
      ir.close();
    }

    // Check if document is still there
    failure.clearDoFail();
    ir = DirectoryReader.open(dir);
    assertEquals(1, ir.numDocs());
    ir.close();

    dir.close();
  }

  // Make sure if we hit a transient IOException (e.g., disk
  // full), and then the exception stops (e.g., disk frees
  // up), so we successfully close IW or open an NRT
  // reader, we don't lose any deletes or updates:
  public void testNoLostDeletesOrUpdates() throws Exception {
    int deleteCount = 0;
    int docBase = 0;
    int docCount = 0;

    MockDirectoryWrapper dir = newMockDirectory();
    final AtomicBoolean shouldFail = new AtomicBoolean();
    dir.failOn(new MockDirectoryWrapper.Failure() {
      
      @Override
      public void eval(MockDirectoryWrapper dir) throws IOException {
        if (shouldFail.get() == false) {
          // Only sometimes throw the exc, so we get
          // it sometimes on creating the file, on
          // flushing buffer, on closing the file:
          return;
        }
        
        if (random().nextInt(3) != 2) {
          return;
        }

        StackTraceElement[] trace = Thread.currentThread().getStackTrace();

        boolean sawSeal = false;
        boolean sawWrite = false;
        for (int i = 0; i < trace.length; i++) {
          if ("sealFlushedSegment".equals(trace[i].getMethodName())) {
            sawSeal = true;
            break;
          }
          if ("writeLiveDocs".equals(trace[i].getMethodName()) || "writeFieldUpdates".equals(trace[i].getMethodName())) {
            sawWrite = true;
          }
        }
        
        // Don't throw exc if we are "flushing", else
        // the segment is aborted and docs are lost:
        if (sawWrite && sawSeal == false) {
          if (VERBOSE) {
            System.out.println("TEST: now fail; thread=" + Thread.currentThread().getName() + " exc:");
            new Throwable().printStackTrace(System.out);
          }
          shouldFail.set(false);
          throw new FakeIOException();
        }
      }
    });
    
    RandomIndexWriter w = null;

    for(int iter=0;iter<10*RANDOM_MULTIPLIER;iter++) {
      int numDocs = atLeast(100);
      if (VERBOSE) {
        System.out.println("\nTEST: iter=" + iter + " numDocs=" + numDocs + " docBase=" + docBase + " delCount=" + deleteCount);
      }
      if (w == null) {
        IndexWriterConfig iwc = newIndexWriterConfig(new MockAnalyzer(random()));
        final MergeScheduler ms = iwc.getMergeScheduler();
        if (ms instanceof ConcurrentMergeScheduler) {
          final ConcurrentMergeScheduler suppressFakeIOE = new ConcurrentMergeScheduler() {
              @Override
              protected void handleMergeException(Throwable exc) {
                // suppress only FakeIOException:
                if (!(exc instanceof FakeIOException)) {
                  super.handleMergeException(exc);
                }
              }
            };
          final ConcurrentMergeScheduler cms = (ConcurrentMergeScheduler) ms;
          suppressFakeIOE.setMaxMergesAndThreads(cms.getMaxMergeCount(), cms.getMaxThreadCount());
          suppressFakeIOE.setMergeThreadPriority(cms.getMergeThreadPriority());
          iwc.setMergeScheduler(suppressFakeIOE);
        }
        
        w = new RandomIndexWriter(random(), dir, iwc);
        // Since we hit exc during merging, a partial
        // forceMerge can easily return when there are still
        // too many segments in the index:
        w.setDoRandomForceMergeAssert(false);
        FieldTypes fieldTypes = w.getFieldTypes();
        fieldTypes.disableSorting("bf");
        fieldTypes.disableSorting("bcf");
      }
      for(int i=0;i<numDocs;i++) {
        Document doc = w.newDocument();
        doc.addAtom("id", ""+(docBase+i));
        doc.addLong("f", 1L);
        doc.addLong("cf", 2L);
        doc.addBinary("bf", TestBinaryDocValuesUpdates.toBytes(1L));
        doc.addBinary("bcf", TestBinaryDocValuesUpdates.toBytes(2L));
        w.addDocument(doc);
      }
      docCount += numDocs;

      // TODO: we could make the test more evil, by letting
      // it throw more than one exc, randomly, before "recovering"

      // TODO: we could also install an infoStream and try
      // to fail in "more evil" places inside BDS

      shouldFail.set(true);
      boolean doClose = false;
      try {
        for(int i=0;i<numDocs;i++) {
          if (random().nextInt(10) == 7) {
            boolean fieldUpdate = random().nextBoolean();
            int docid = docBase + i;
            if (fieldUpdate) {
              long value = iter;
              if (VERBOSE) {
                System.out.println("  update id=" + docid + " to value " + value);
              }
              Term idTerm = new Term("id", Integer.toString(docid));
              Document update = w.newDocument();
              update.disableExistsField();
              if (random().nextBoolean()) { // update only numeric field
                update.addLong("f", value);
                update.addLong("cf", value*2);
              } else if (random().nextBoolean()) {
                update.addBinary("bf", TestBinaryDocValuesUpdates.toBytes(value));
                update.addBinary("bcf", TestBinaryDocValuesUpdates.toBytes(value*2));
              } else {
                update.addLong("f", value);
                update.addLong("cf", value*2);
                update.addBinary("bf", TestBinaryDocValuesUpdates.toBytes(value));
                update.addBinary("bcf", TestBinaryDocValuesUpdates.toBytes(value*2));
              }
              w.updateDocValues(idTerm, update);
            }
            
            // sometimes do both deletes and updates
            if (!fieldUpdate || random().nextBoolean()) {
              if (VERBOSE) {
                System.out.println("  delete id=" + docid);
              }
              deleteCount++;
              w.deleteDocuments(new Term("id", ""+docid));
            }
          }
        }

        // Trigger writeLiveDocs + writeFieldUpdates so we hit fake exc:
        IndexReader r = w.getReader(true);

        // Sometimes we will make it here (we only randomly
        // throw the exc):
        assertEquals(docCount-deleteCount, r.numDocs());
        r.close();
        
        // Sometimes close, so the disk full happens on close:
        if (random().nextBoolean()) {
          if (VERBOSE) {
            System.out.println("  now close writer");
          }
          doClose = true;
          w.commit();
          w.close();
          w = null;
        }

      } catch (IOException ioe) {
        // FakeIOException can be thrown from mergeMiddle, in which case IW
        // registers it before our CMS gets to suppress it. IW.forceMerge later
        // throws it as a wrapped IOE, so don't fail in this case.
        if (ioe instanceof FakeIOException || (ioe.getCause() != null && ioe.getCause() instanceof FakeIOException)) {
          // expected
          if (VERBOSE) {
            System.out.println("TEST: w.close() hit expected IOE");
          }
        } else {
          throw ioe;
        }
      }
      shouldFail.set(false);

      IndexReader r;

      if (doClose && w != null) {
        if (VERBOSE) {
          System.out.println("  now 2nd close writer");
        }
        w.close();
        w = null;
      }

      if (w == null || random().nextBoolean()) {
        // Open non-NRT reader, to make sure the "on
        // disk" bits are good:
        if (VERBOSE) {
          System.out.println("TEST: verify against non-NRT reader");
        }
        if (w != null) {
          w.commit();
        }
        r = DirectoryReader.open(dir);
      } else {
        if (VERBOSE) {
          System.out.println("TEST: verify against NRT reader");
        }
        r = w.getReader();
      }
      assertEquals(docCount-deleteCount, r.numDocs());
      BytesRef scratch = new BytesRef();
      for (LeafReaderContext context : r.leaves()) {
        LeafReader reader = context.reader();
        Bits liveDocs = reader.getLiveDocs();
        NumericDocValues f = reader.getNumericDocValues("f");
        NumericDocValues cf = reader.getNumericDocValues("cf");
        BinaryDocValues bf = reader.getBinaryDocValues("bf");
        BinaryDocValues bcf = reader.getBinaryDocValues("bcf");
        for (int i = 0; i < reader.maxDoc(); i++) {
          if (liveDocs == null || liveDocs.get(i)) {
            assertEquals("doc=" + (docBase + i), cf.get(i), f.get(i) * 2);
            assertEquals("doc=" + (docBase + i), TestBinaryDocValuesUpdates.getValue(bcf, i), TestBinaryDocValuesUpdates.getValue(bf, i) * 2);
          }
        }
      }

      r.close();

      // Sometimes re-use RIW, other times open new one:
      if (w != null && random().nextBoolean()) {
        if (VERBOSE) {
          System.out.println("TEST: close writer");
        }
        w.close();
        w = null;
      }

      docBase += numDocs;
    }

    if (w != null) {
      w.close();
    }

    // Final verify:
    IndexReader r = DirectoryReader.open(dir);
    assertEquals(docCount-deleteCount, r.numDocs());
    r.close();

    dir.close();
  }
  
  // kind of slow, but omits positions, so just CPU
  @Nightly
  public void testTooManyTokens() throws Exception {
    Directory dir = newDirectory();
    IndexWriter iw = new IndexWriter(dir, newIndexWriterConfig(null));
    FieldTypes fieldTypes = iw.getFieldTypes();
    fieldTypes.setIndexOptions("foo", IndexOptions.DOCS_AND_FREQS);
    Document doc = iw.newDocument();
    doc.addLargeText("foo", new TokenStream() {
      CharTermAttribute termAtt = addAttribute(CharTermAttribute.class);
      PositionIncrementAttribute posIncAtt = addAttribute(PositionIncrementAttribute.class);
      long num = 0;
      
      @Override
      public boolean incrementToken() throws IOException {
        if (num == Integer.MAX_VALUE + 1) {
          return false;
        }
        clearAttributes();
        if (num == 0) {
          posIncAtt.setPositionIncrement(1);
        } else {
          posIncAtt.setPositionIncrement(0);
        }
        termAtt.append("a");
        num++;
        if (VERBOSE && num % 1000000 == 0) {
          System.out.println("indexed: " + num);
        }
        return true;
      }
      });
    try {
      iw.addDocument(doc);
      fail("didn't hit exception");
    } catch (IllegalArgumentException expected) {
      assertTrue(expected.getMessage().contains("too many tokens"));
    }
    iw.close();
    dir.close();
  }
  
  public void testExceptionDuringRollback() throws Exception {
    // currently: fail in two different places
    final String messageToFailOn = random().nextBoolean() ? 
        "rollback: done finish merges" : "rollback before checkpoint";
    
    // infostream that throws exception during rollback
    InfoStream evilInfoStream = new InfoStream() {
      @Override
      public void message(String component, String message) {
        if (messageToFailOn.equals(message)) {
          throw new RuntimeException("BOOM!");
        }
      }

      @Override
      public boolean isEnabled(String component) {
        return true;
      }
      
      @Override
      public void close() throws IOException {}
    };
    
    Directory dir = newMockDirectory(); // we want to ensure we don't leak any locks or file handles
    IndexWriterConfig iwc = new IndexWriterConfig(null);
    iwc.setInfoStream(evilInfoStream);
    IndexWriter iw = new IndexWriter(dir, iwc);
<<<<<<< HEAD
    Document doc = iw.newDocument();
=======
    // TODO: cutover to RandomIndexWriter.mockIndexWriter?
    iw.enableTestPoints = true;
    Document doc = new Document();
>>>>>>> c96668e2
    for (int i = 0; i < 10; i++) {
      iw.addDocument(doc);
    }
    iw.commit();

    iw.addDocument(doc);
    
    // pool readers
    DirectoryReader r = DirectoryReader.open(iw, false);

    // sometimes sneak in a pending commit: we don't want to leak a file handle to that segments_N
    if (random().nextBoolean()) {
      iw.prepareCommit();
    }
    
    try {
      iw.rollback();
      fail();
    } catch (RuntimeException expected) {
      assertEquals("BOOM!", expected.getMessage());
    }
    
    r.close();
    
    // even though we hit exception: we are closed, no locks or files held, index in good state
    assertTrue(iw.isClosed());
    assertFalse(IndexWriter.isLocked(dir));
    
    r = DirectoryReader.open(dir);
    assertEquals(10, r.maxDoc());
    r.close();
    
    // no leaks
    dir.close();
  }
  
  public void testRandomExceptionDuringRollback() throws Exception {
    // fail in random places on i/o
    final int numIters = RANDOM_MULTIPLIER * 75;
    for (int iter = 0; iter < numIters; iter++) {
      MockDirectoryWrapper dir = newMockDirectory();
      dir.failOn(new MockDirectoryWrapper.Failure() {
        
        @Override
        public void eval(MockDirectoryWrapper dir) throws IOException {
          if (random().nextInt(10) != 0) {
            return;
          }
          boolean maybeFail = false;
          StackTraceElement[] trace = Thread.currentThread().getStackTrace();
          
          for (int i = 0; i < trace.length; i++) {
            if ("rollbackInternal".equals(trace[i].getMethodName())) {
              maybeFail = true;
              break;
            }
          }
          
          if (maybeFail) {
            if (VERBOSE) {
              System.out.println("TEST: now fail; thread=" + Thread.currentThread().getName() + " exc:");
              new Throwable().printStackTrace(System.out);
            }
            throw new FakeIOException();
          }
        }
      });
      
      IndexWriterConfig iwc = new IndexWriterConfig(null);
      IndexWriter iw = new IndexWriter(dir, iwc);
      Document doc = iw.newDocument();
      for (int i = 0; i < 10; i++) {
        iw.addDocument(doc);
      }
      iw.commit();
      
      iw.addDocument(doc);
      
      // pool readers
      DirectoryReader r = DirectoryReader.open(iw, false);
      
      // sometimes sneak in a pending commit: we don't want to leak a file handle to that segments_N
      if (random().nextBoolean()) {
        iw.prepareCommit();
      }
      
      try {
        iw.rollback();
      } catch (FakeIOException expected) {
      }
      
      r.close();
      
      // even though we hit exception: we are closed, no locks or files held, index in good state
      assertTrue(iw.isClosed());
      assertFalse(IndexWriter.isLocked(dir));
      
      r = DirectoryReader.open(dir);
      assertEquals(10, r.maxDoc());
      r.close();
      
      // no leaks
      dir.close();
    }
  }
}<|MERGE_RESOLUTION|>--- conflicted
+++ resolved
@@ -2111,13 +2111,9 @@
     IndexWriterConfig iwc = new IndexWriterConfig(null);
     iwc.setInfoStream(evilInfoStream);
     IndexWriter iw = new IndexWriter(dir, iwc);
-<<<<<<< HEAD
-    Document doc = iw.newDocument();
-=======
     // TODO: cutover to RandomIndexWriter.mockIndexWriter?
     iw.enableTestPoints = true;
-    Document doc = new Document();
->>>>>>> c96668e2
+    Document doc = iw.newDocument();
     for (int i = 0; i < 10; i++) {
       iw.addDocument(doc);
     }
